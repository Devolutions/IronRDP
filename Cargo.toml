--- conflicted
+++ resolved
@@ -142,12 +142,9 @@
 # TODO: self_named_module_files = "warn"
 # TODO: partial_pub_fields = "warn" (should we enable only in pdu crates?)
 redundant_type_annotations = "warn"
-<<<<<<< HEAD
 unnecessary_self_imports = "warn"
-=======
 try_err = "warn"
 rest_pat_in_fully_bound_structs = "warn"
->>>>>>> bbc38db7
 
 # == Compile-time / optimization == #
 doc_include_without_cfg = "warn"

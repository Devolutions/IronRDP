[workspace]
members = [
  "crates/*",
  "benches",
  "xtask",
  "ffi",
]
resolver = "2"

# FIXME: fix compilation
exclude = [
  "crates/ironrdp-client-glutin",
  "crates/ironrdp-glutin-renderer",
  "crates/ironrdp-replay-client",
]

[workspace.package]
edition = "2021"
license = "MIT OR Apache-2.0"
homepage = "https://github.com/Devolutions/IronRDP"
repository = "https://github.com/Devolutions/IronRDP"
authors = ["Devolutions Inc. <infos@devolutions.net>", "Teleport <goteleport.com>"]
keywords = ["rdp", "remote-desktop", "network", "client", "protocol"]
categories = ["network-programming"]

[workspace.dependencies]
# Note that for better cross-tooling interactions, do not use workspace
# dependencies for anything that is not "workspace internal" (e.g.: mostly
# dev-dependencies). E.g.: release-plz can’t detect that a dependency has been
# updated in a way warranting a version bump in the dependant if no commit is
# touching a file associated to the crate. It is technically okay to use that
# for "private" (i.e.: not used in the public API) dependencies too, but we
# still want to make follow-up releases to stay up to date with the community,
# even for private dependencies.
expect-test = "1"
proptest = "1.4"
rstest = "0.25"

# Note: we are trying to move away from using these crates.
# They are being kept around for now for legacy compatibility,
# but new usage should be avoided.
lazy_static = "1.4" # Legacy crate; prefer std::sync::LazyLock or LazyCell
num-derive = "0.4"
num-traits = "0.2"

[workspace.lints.rust]

# == Safer unsafe == #
unsafe_op_in_unsafe_fn = "warn"
invalid_reference_casting = "warn"
unused_unsafe = "warn"
missing_unsafe_on_extern = "warn"
unsafe_attr_outside_unsafe = "warn"

# == Correctness == #
ambiguous_negative_literals  = "warn"
keyword_idents_2024 = "warn" # FIXME: remove when switched to 2024 edition

# == Style, readability == #
elided_lifetimes_in_paths = "warn" # https://quinedot.github.io/rust-learning/dont-hide.html
absolute_paths_not_starting_with_crate = "warn"
single_use_lifetimes = "warn"
unreachable_pub = "warn"
unused_lifetimes = "warn"
unused_qualifications = "warn"
keyword_idents = "warn"
noop_method_call = "warn"
macro_use_extern_crate = "warn"
redundant_imports = "warn"
redundant_lifetimes = "warn"
trivial_numeric_casts = "warn"
# missing_docs = "warn" # TODO: NOTE(@CBenoit): we probably want to ensure this in core tier crates only

# == Compile-time / optimization == #
unused_crate_dependencies = "warn"
unused_macro_rules = "warn"

# == Extra-pedantic rustc == #
unit_bindings = "warn"

[workspace.lints.clippy]

# == Safer unsafe == #
undocumented_unsafe_blocks = "warn"
unnecessary_safety_comment = "warn"
multiple_unsafe_ops_per_block = "warn"
missing_safety_doc = "warn"
transmute_ptr_to_ptr = "warn"
as_ptr_cast_mut = "warn"
as_pointer_underscore = "warn"
cast_ptr_alignment = "warn"
fn_to_numeric_cast_any = "warn"
ptr_cast_constness = "warn"

# == Correctness == #
<<<<<<< HEAD
#indexing_slicing = "warn" TODO: enable this lint project wide. 
=======
#as_conversions = "warn"
>>>>>>> d24dbb1e
cast_lossless = "warn"
cast_possible_truncation = "warn"
cast_possible_wrap = "warn"
cast_sign_loss = "warn"
filetype_is_file = "warn"
float_cmp = "warn"
lossy_float_literal = "warn"
float_cmp_const = "warn"
as_underscore = "warn"
unwrap_used = "warn"
large_stack_frames = "warn"
mem_forget = "warn"
mixed_read_write_in_expression = "warn"
needless_raw_strings = "warn"
non_ascii_literal = "warn"
panic = "warn"
precedence_bits = "warn"
rc_mutex = "warn"
same_name_method = "warn"
string_slice = "warn"
suspicious_xor_used_as_pow = "warn"
unused_result_ok = "warn"
missing_panics_doc = "warn"

# == Style, readability == #
semicolon_outside_block = "warn" # With semicolon-outside-block-ignore-multiline = true
clone_on_ref_ptr = "warn"
cloned_instead_of_copied = "warn"
pub_without_shorthand = "warn"
infinite_loop = "warn"
empty_enum_variants_with_brackets = "warn"
deref_by_slicing = "warn"
multiple_inherent_impl = "warn"
map_with_unused_argument_over_ranges = "warn"
trait_duplication_in_bounds = "warn"
type_repetition_in_bounds = "warn"
checked_conversions = "warn"
get_unwrap = "warn"
similar_names = "warn" # Reduce risk of confusing similar names together, and protects against typos when variable shadowing was intended.
str_to_string = "warn"
string_to_string = "warn"
std_instead_of_core = "warn"
separated_literal_suffix = "warn"
unused_self = "warn"
useless_let_if_seq = "warn"
string_add = "warn"
range_plus_one = "warn"
self_named_module_files = "warn"
# TODO: partial_pub_fields = "warn" (should we enable only in pdu crates?)
redundant_type_annotations = "warn"
unnecessary_self_imports = "warn"
try_err = "warn"
rest_pat_in_fully_bound_structs = "warn"

# == Compile-time / optimization == #
doc_include_without_cfg = "warn"
inline_always = "warn"
large_include_file = "warn"
or_fun_call = "warn"
rc_buffer = "warn"
string_lit_chars_any = "warn"
unnecessary_box_returns = "warn"

# == Extra-pedantic clippy == #
allow_attributes = "warn"
cfg_not_test = "warn"
disallowed_script_idents = "warn"
non_zero_suggestions = "warn"
renamed_function_params = "warn"
unused_trait_names = "warn"
collection_is_never_read = "warn"
copy_iterator = "warn"
expl_impl_clone_on_copy = "warn"
implicit_clone = "warn"
large_types_passed_by_value = "warn"
redundant_clone = "warn"
alloc_instead_of_core = "warn"
empty_drop = "warn"
return_self_not_must_use = "warn"
wildcard_dependencies = "warn"
wildcard_imports = "warn"

# == Let’s not merge unintended eprint!/print! statements in libraries == #
print_stderr = "warn"
print_stdout = "warn"
dbg_macro = "warn"
todo = "warn"

[profile.dev]
opt-level = 1

[profile.production]
inherits = "release"
lto = true

[profile.production-ffi]
inherits = "release"
strip = "symbols"
codegen-units = 1
lto = true

[profile.production-wasm]
inherits = "release"
opt-level = "s"
lto = true

[profile.test.package.proptest]
opt-level = 3

[profile.test.package.rand_chacha]
opt-level = 3

[patch.crates-io]
# FIXME: We need to catch up with Diplomat upstream again, but this is a significant amount of work.
# In the meantime, we use this forked version which fixes an undefined behavior in the code expanded by the bridge macro.
diplomat = { git = "https://github.com/CBenoit/diplomat", rev = "6dc806e80162b6b39509a04a2835744236cd2396" }<|MERGE_RESOLUTION|>--- conflicted
+++ resolved
@@ -93,11 +93,8 @@
 ptr_cast_constness = "warn"
 
 # == Correctness == #
-<<<<<<< HEAD
 #indexing_slicing = "warn" TODO: enable this lint project wide. 
-=======
 #as_conversions = "warn"
->>>>>>> d24dbb1e
 cast_lossless = "warn"
 cast_possible_truncation = "warn"
 cast_possible_wrap = "warn"

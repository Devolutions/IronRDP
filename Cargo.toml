[workspace]
members = [
  "crates/*",
  "benches",
  "xtask",
  "ffi",
]
resolver = "2"

# FIXME: fix compilation
exclude = [
  "crates/ironrdp-client-glutin",
  "crates/ironrdp-glutin-renderer",
  "crates/ironrdp-replay-client",
]

[workspace.package]
edition = "2021"
license = "MIT OR Apache-2.0"
homepage = "https://github.com/Devolutions/IronRDP"
repository = "https://github.com/Devolutions/IronRDP"
authors = ["Devolutions Inc. <infos@devolutions.net>", "Teleport <goteleport.com>"]
keywords = ["rdp", "remote-desktop", "network", "client", "protocol"]
categories = ["network-programming"]

[workspace.dependencies]
# Note that for better cross-tooling interactions, do not use workspace
# dependencies for anything that is not "workspace internal" (e.g.: mostly
# dev-dependencies). E.g.: release-plz can’t detect that a dependency has been
# updated in a way warranting a version bump in the dependant if no commit is
# touching a file associated to the crate. It is technically okay to use that
# for "private" (i.e.: not used in the public API) dependencies too, but we
# still want to make follow-up releases to stay up to date with the community,
# even for private dependencies.
expect-test = "1"
proptest = "1.4"
rstest = "0.25"

# Note: we are trying to move away from using these crates.
# They are being kept around for now for legacy compatibility,
# but new usage should be avoided.
lazy_static = "1.4" # Legacy crate; prefer std::sync::LazyLock or LazyCell
num-derive = "0.4"
num-traits = "0.2"

[workspace.lints.rust]

# == Safer unsafe == #
unsafe_op_in_unsafe_fn = "warn"
invalid_reference_casting = "warn"
unused_unsafe = "warn"
missing_unsafe_on_extern = "warn"
unsafe_attr_outside_unsafe = "warn"

# == Correctness == #
ambiguous_negative_literals  = "warn"
keyword_idents_2024 = "warn" # FIXME: remove when switched to 2024 edition

# == Style, readability == #
elided_lifetimes_in_paths = "warn" # https://quinedot.github.io/rust-learning/dont-hide.html
absolute_paths_not_starting_with_crate = "warn"
single_use_lifetimes = "warn"
unreachable_pub = "warn"
unused_lifetimes = "warn"
unused_qualifications = "warn"
keyword_idents = "warn"
noop_method_call = "warn"
macro_use_extern_crate = "warn"
redundant_imports = "warn"
redundant_lifetimes = "warn"
trivial_numeric_casts = "warn"
# missing_docs = "warn" # TODO: NOTE(@CBenoit): we probably want to ensure this in core tier crates only

# == Compile-time / optimization == #
unused_crate_dependencies = "warn"
unused_macro_rules = "warn"

# == Extra-pedantic rustc == #
unit_bindings = "warn"

[workspace.lints.clippy]

# == Safer unsafe == #
undocumented_unsafe_blocks = "warn"
unnecessary_safety_comment = "warn"
multiple_unsafe_ops_per_block = "warn"
missing_safety_doc = "warn"
transmute_ptr_to_ptr = "warn"
as_ptr_cast_mut = "warn"
as_pointer_underscore = "warn"
cast_ptr_alignment = "warn"
fn_to_numeric_cast_any = "warn"
ptr_cast_constness = "warn"

# == Correctness == #
cast_lossless = "warn"
cast_possible_truncation = "warn"
cast_possible_wrap = "warn"
cast_sign_loss = "warn"
filetype_is_file = "warn"
float_cmp = "warn"
lossy_float_literal = "warn"
float_cmp_const = "warn"
as_underscore = "warn"
# TODO: unwrap_used = "warn" # Let’s either handle `None`, `Err` or use `expect` to give a reason.
large_stack_frames = "warn"
mem_forget = "warn"
mixed_read_write_in_expression = "warn"
needless_raw_strings = "warn"
non_ascii_literal = "warn"
panic = "warn"
precedence_bits = "warn"
rc_mutex = "warn"
same_name_method = "warn"
string_slice = "warn"
<<<<<<< HEAD
suspicious_xor_used_as_pow = "warn"
=======
unused_result_ok = "warn"
>>>>>>> 898df8c0

# == Style, readability == #
semicolon_outside_block = "warn" # With semicolon-outside-block-ignore-multiline = true
clone_on_ref_ptr = "warn"
cloned_instead_of_copied = "warn"
trait_duplication_in_bounds = "warn"
type_repetition_in_bounds = "warn"
checked_conversions = "warn"
get_unwrap = "warn"
similar_names = "warn" # Reduce risk of confusing similar names together, and protects against typos when variable shadowing was intended.
str_to_string = "warn"
string_to_string = "warn"
std_instead_of_core = "warn"
separated_literal_suffix = "warn"
unused_self = "warn"
useless_let_if_seq = "warn"
string_add = "warn"
range_plus_one = "warn"
# TODO: self_named_module_files = "warn"
# TODO: partial_pub_fields = "warn" (should we enable only in pdu crates?)

# == Compile-time / optimization == #
doc_include_without_cfg = "warn"
inline_always = "warn"
large_include_file = "warn"
or_fun_call = "warn"
rc_buffer = "warn"
string_lit_chars_any = "warn"
unnecessary_box_returns = "warn"

# == Extra-pedantic clippy == #
allow_attributes = "warn"
cfg_not_test = "warn"
disallowed_script_idents = "warn"
non_zero_suggestions = "warn"
renamed_function_params = "warn"
unused_trait_names = "warn"
collection_is_never_read = "warn"
copy_iterator = "warn"
expl_impl_clone_on_copy = "warn"
implicit_clone = "warn"
large_types_passed_by_value = "warn"
redundant_clone = "warn"
alloc_instead_of_core = "warn"
empty_drop = "warn"
return_self_not_must_use = "warn"
wildcard_dependencies = "warn"
wildcard_imports = "warn"

# == Let’s not merge unintended eprint!/print! statements in libraries == #
print_stderr = "warn"
print_stdout = "warn"
dbg_macro = "warn"
todo = "warn"

[profile.dev]
opt-level = 1

[profile.production]
inherits = "release"
lto = true

[profile.production-ffi]
inherits = "release"
strip = "symbols"
codegen-units = 1
lto = true

[profile.production-wasm]
inherits = "release"
opt-level = "s"
lto = true

[profile.test.package.proptest]
opt-level = 3

[profile.test.package.rand_chacha]
opt-level = 3

[patch.crates-io]
# FIXME: We need to catch up with Diplomat upstream again, but this is a significant amount of work.
# In the meantime, we use this forked version which fixes an undefined behavior in the code expanded by the bridge macro.
diplomat = { git = "https://github.com/CBenoit/diplomat", rev = "6dc806e80162b6b39509a04a2835744236cd2396" }<|MERGE_RESOLUTION|>--- conflicted
+++ resolved
@@ -113,11 +113,8 @@
 rc_mutex = "warn"
 same_name_method = "warn"
 string_slice = "warn"
-<<<<<<< HEAD
 suspicious_xor_used_as_pow = "warn"
-=======
 unused_result_ok = "warn"
->>>>>>> 898df8c0
 
 # == Style, readability == #
 semicolon_outside_block = "warn" # With semicolon-outside-block-ignore-multiline = true

--- conflicted
+++ resolved
@@ -5,13 +5,8 @@
 use ironrdp_pdu::{ensure_size, invalid_message_err, PduDecode, PduEncode, PduError, PduResult};
 
 use self::efs::{
-<<<<<<< HEAD
     ClientDeviceListAnnounce, ClientNameRequest, CoreCapability, CoreCapabilityKind, DeviceControlResponse,
     DeviceIoRequest, ServerDeviceAnnounceResponse, VersionAndIdPdu, VersionAndIdPduKind,
-=======
-    ClientDeviceListAnnounce, ClientNameRequest, CoreCapability, CoreCapabilityKind, ServerDeviceAnnounceResponse,
-    VersionAndIdPdu, VersionAndIdPduKind,
->>>>>>> d8c6efa3
 };
 
 pub mod efs;
@@ -24,11 +19,8 @@
     CoreCapability(CoreCapability),
     ClientDeviceListAnnounce(ClientDeviceListAnnounce),
     ServerDeviceAnnounceResponse(ServerDeviceAnnounceResponse),
-<<<<<<< HEAD
     DeviceIoRequest(DeviceIoRequest),
     DeviceControlResponse(DeviceControlResponse),
-=======
->>>>>>> d8c6efa3
     /// TODO: temporary value for development, this should be removed
     Unimplemented,
 }
@@ -73,7 +65,6 @@
                 component: Component::RdpdrCtypCore,
                 packet_id: PacketId::CoreDeviceReply,
             },
-<<<<<<< HEAD
             RdpdrPdu::DeviceIoRequest(_) => SharedHeader {
                 component: Component::RdpdrCtypCore,
                 packet_id: PacketId::CoreDeviceIoRequest,
@@ -82,8 +73,6 @@
                 component: Component::RdpdrCtypCore,
                 packet_id: PacketId::CoreDeviceIoCompletion,
             },
-=======
->>>>>>> d8c6efa3
             RdpdrPdu::Unimplemented => SharedHeader {
                 component: Component::Unimplemented,
                 packet_id: PacketId::Unimplemented,
@@ -102,10 +91,7 @@
             PacketId::CoreDeviceReply => Ok(RdpdrPdu::ServerDeviceAnnounceResponse(
                 ServerDeviceAnnounceResponse::decode(src)?,
             )),
-<<<<<<< HEAD
             PacketId::CoreDeviceIoRequest => Ok(RdpdrPdu::DeviceIoRequest(DeviceIoRequest::decode(src)?)),
-=======
->>>>>>> d8c6efa3
             _ => Ok(RdpdrPdu::Unimplemented),
         }
     }
@@ -121,11 +107,8 @@
             RdpdrPdu::CoreCapability(pdu) => pdu.encode(dst),
             RdpdrPdu::ClientDeviceListAnnounce(pdu) => pdu.encode(dst),
             RdpdrPdu::ServerDeviceAnnounceResponse(pdu) => pdu.encode(dst),
-<<<<<<< HEAD
             RdpdrPdu::DeviceIoRequest(pdu) => pdu.encode(dst),
             RdpdrPdu::DeviceControlResponse(pdu) => pdu.encode(dst),
-=======
->>>>>>> d8c6efa3
             RdpdrPdu::Unimplemented => Ok(()),
         }
     }
@@ -137,11 +120,8 @@
             RdpdrPdu::CoreCapability(pdu) => pdu.name(),
             RdpdrPdu::ClientDeviceListAnnounce(pdu) => pdu.name(),
             RdpdrPdu::ServerDeviceAnnounceResponse(pdu) => pdu.name(),
-<<<<<<< HEAD
             RdpdrPdu::DeviceIoRequest(pdu) => pdu.name(),
             RdpdrPdu::DeviceControlResponse(pdu) => pdu.name(),
-=======
->>>>>>> d8c6efa3
             RdpdrPdu::Unimplemented => "Unimplemented",
         }
     }
@@ -154,11 +134,8 @@
                 RdpdrPdu::CoreCapability(pdu) => pdu.size(),
                 RdpdrPdu::ClientDeviceListAnnounce(pdu) => pdu.size(),
                 RdpdrPdu::ServerDeviceAnnounceResponse(pdu) => pdu.size(),
-<<<<<<< HEAD
                 RdpdrPdu::DeviceIoRequest(pdu) => pdu.size(),
                 RdpdrPdu::DeviceControlResponse(pdu) => pdu.size(),
-=======
->>>>>>> d8c6efa3
                 RdpdrPdu::Unimplemented => 0,
             }
     }
@@ -182,15 +159,12 @@
             Self::ServerDeviceAnnounceResponse(it) => {
                 write!(f, "RdpdrPdu({:?})", it)
             }
-<<<<<<< HEAD
             Self::DeviceIoRequest(it) => {
                 write!(f, "RdpdrPdu({:?})", it)
             }
             Self::DeviceControlResponse(it) => {
                 write!(f, "RdpdrPdu({:?})", it)
             }
-=======
->>>>>>> d8c6efa3
             Self::Unimplemented => {
                 write!(f, "RdpdrPdu::Unimplemented")
             }

//! PDUs for [\[MS-RDPESC\]: Remote Desktop Protocol: Smart Card Virtual Channel Extension]
//!
//! [\[MS-RDPESC\]: Remote Desktop Protocol: Smart Card Virtual Channel Extension]: https://learn.microsoft.com/en-us/openspecs/windows_protocols/ms-rdpesc/0428ca28-b4dc-46a3-97c3-01887fa44a90

pub mod ndr;
pub mod rpce;
use super::efs::IoCtlCode;
<<<<<<< HEAD
use crate::pdu::esc::ndr::{Decode, Encode};
=======
use crate::pdu::esc::ndr::{Decode as NdrDecode, Encode as NdrEncode};
>>>>>>> b130b2e3
use bitflags::bitflags;
use ironrdp_pdu::{
    cast_length,
    cursor::{ReadCursor, WriteCursor},
    ensure_size, invalid_message_err,
    utils::{encoded_multistring_len, read_multistring_from_cursor, write_multistring_to_cursor, CharacterSet},
    PduDecode, PduError, PduResult,
};
use std::mem::size_of;

/// [2.2.2 TS Server-Generated Structures]
///
/// [2.2.2 TS Server-Generated Structures]: https://learn.microsoft.com/en-us/openspecs/windows_protocols/ms-rdpesc/f4ca3b61-b49c-463c-8932-2cf82fb7ec7a
#[derive(Debug)]
pub enum ScardCall {
    AccessStartedEventCall(ScardAccessStartedEventCall),
    EstablishContextCall(EstablishContextCall),
    ListReadersCall(ListReadersCall),
    GetStatusChangeCall(GetStatusChangeCall),
    ConnectCall(ConnectCall),
<<<<<<< HEAD
    HCardAndDispositionCall(HCardAndDispositionCall),
=======
>>>>>>> b130b2e3
    Unsupported,
}

impl ScardCall {
    pub fn decode(io_ctl_code: ScardIoCtlCode, src: &mut ReadCursor<'_>) -> PduResult<Self> {
        match io_ctl_code {
            ScardIoCtlCode::AccessStartedEvent => Ok(ScardCall::AccessStartedEventCall(
                ScardAccessStartedEventCall::decode(src)?,
            )),
            ScardIoCtlCode::EstablishContext => Ok(ScardCall::EstablishContextCall(EstablishContextCall::decode(src)?)),
            ScardIoCtlCode::ListReadersW => Ok(ScardCall::ListReadersCall(ListReadersCall::decode(src)?)),
            ScardIoCtlCode::GetStatusChangeW => Ok(ScardCall::GetStatusChangeCall(GetStatusChangeCall::decode(src)?)),
            ScardIoCtlCode::ConnectW => Ok(ScardCall::ConnectCall(ConnectCall::decode(src)?)),
<<<<<<< HEAD
            ScardIoCtlCode::BeginTransaction => Ok(ScardCall::HCardAndDispositionCall(
                HCardAndDispositionCall::decode(src)?,
            )),
=======
>>>>>>> b130b2e3
            _ => {
                warn!(?io_ctl_code, "Unsupported ScardIoCtlCode");
                // TODO: maybe this should be an error
                Ok(Self::Unsupported)
            }
        }
    }
}

/// [2.2.1.1 REDIR_SCARDCONTEXT]
///
/// [2.2.1.1 REDIR_SCARDCONTEXT]: https://learn.microsoft.com/en-us/openspecs/windows_protocols/ms-rdpesc/060abee1-e520-4149-9ef7-ce79eb500a59
#[derive(Debug, Copy, Clone)]
pub struct ScardContext {
<<<<<<< HEAD
    pub length: u32,
    // Shortcut: we always create 4-byte context values.
    // The spec allows this field to have variable length.
=======
    /// Shortcut: we always create 4-byte context values.
    /// The spec allows this field to have variable length.
>>>>>>> b130b2e3
    pub value: u32,
}

impl ScardContext {
    const NAME: &'static str = "REDIR_SCARDCONTEXT";
<<<<<<< HEAD

    pub fn new(value: u32) -> Self {
        Self {
            length: size_of::<u32>() as u32,
            value,
        }
    }
}

impl ndr::Encode for ScardContext {
    fn encode_ptr(&self, index: &mut u32, dst: &mut WriteCursor<'_>) -> PduResult<()> {
        ndr::encode_ptr(Some(self.length), index, dst)
=======
    /// See [`ScardContext::value`]
    const VALUE_LENGTH: u32 = 4;

    pub fn new(value: u32) -> Self {
        Self { value }
    }
}

impl NdrEncode for ScardContext {
    fn encode_ptr(&self, index: &mut u32, dst: &mut WriteCursor<'_>) -> PduResult<()> {
        ndr::encode_ptr(Some(Self::VALUE_LENGTH), index, dst)
>>>>>>> b130b2e3
    }

    fn encode_value(&self, dst: &mut WriteCursor<'_>) -> PduResult<()> {
        ensure_size!(in: dst, size: self.size_value());
<<<<<<< HEAD
        dst.write_u32(self.length);
=======
        dst.write_u32(Self::VALUE_LENGTH);
>>>>>>> b130b2e3
        dst.write_u32(self.value);
        Ok(())
    }

    fn size_ptr(&self) -> usize {
        ndr::ptr_size(true)
    }

    fn size_value(&self) -> usize {
<<<<<<< HEAD
        size_of::<u32>() * 2 /* self.length, self.value */
    }
}

impl ndr::Decode for ScardContext {
=======
        4 /* cbContext */ + 4 /* pbContext */
    }
}

impl NdrDecode for ScardContext {
>>>>>>> b130b2e3
    fn decode_ptr(src: &mut ReadCursor<'_>, index: &mut u32) -> PduResult<Self>
    where
        Self: Sized,
    {
        ensure_size!(in: src, size: size_of::<u32>());
        let length = src.read_u32();
<<<<<<< HEAD
        let _ptr = ndr::decode_ptr(src, index)?;
        Ok(Self { length, value: 0 })
    }

    fn decode_value(&mut self, src: &mut ReadCursor<'_>) -> PduResult<()> {
        ensure_size!(in: src, size: size_of::<u32>()*2);
        let length = src.read_u32();
        if length != self.length {
            error!(?length, ?self.length, "Mismatched length in ScardContext reference and value");
            Err(invalid_message_err!(
                "decode_value",
                "mismatched length in ScardContext reference and value"
            ))
        } else {
            self.value = src.read_u32();
            Ok(())
        }
=======
        if length != Self::VALUE_LENGTH {
            error!(?length, "Unsupported value length in ScardContext");
            return Err(invalid_message_err!(
                "decode_ptr",
                "unsupported value length in ScardContext"
            ));
        }

        let _ptr = ndr::decode_ptr(src, index)?;
        Ok(Self { value: 0 })
    }

    fn decode_value(&mut self, src: &mut ReadCursor<'_>) -> PduResult<()> {
        ensure_size!(in: src, size: size_of::<u32>() * 2);
        let length = src.read_u32();
        if length != Self::VALUE_LENGTH {
            error!(?length, "Unsupported value length in ScardContext");
            return Err(invalid_message_err!(
                "decode_value",
                "unsupported value length in ScardContext"
            ));
        }
        self.value = src.read_u32();
        Ok(())
>>>>>>> b130b2e3
    }
}

/// [2.2.1.7 ReaderStateW]
///
/// [2.2.1.7 ReaderStateW]: https://learn.microsoft.com/en-us/openspecs/windows_protocols/ms-rdpesc/0ba03cd2-bed0-495b-adbe-3d2cde61980c
#[derive(Debug)]
pub struct ReaderState {
    pub reader: String,
    pub common: ReaderStateCommonCall,
}

<<<<<<< HEAD
impl ndr::Decode for ReaderState {
=======
impl NdrDecode for ReaderState {
>>>>>>> b130b2e3
    fn decode_ptr(src: &mut ReadCursor<'_>, index: &mut u32) -> PduResult<Self> {
        let _reader_ptr = ndr::decode_ptr(src, index)?;
        let common = ReaderStateCommonCall::decode(src)?;
        Ok(Self {
            reader: String::new(),
            common,
        })
    }

    fn decode_value(&mut self, src: &mut ReadCursor<'_>) -> PduResult<()> {
        self.reader = ndr::read_string_from_cursor(src)?;
        Ok(())
    }
}

/// From [3.1.4 Message Processing Events and Sequencing Rules]
///
/// [3.1.4 Message Processing Events and Sequencing Rules]: https://learn.microsoft.com/en-us/openspecs/windows_protocols/ms-rdpesc/60d5977d-0017-4c90-ab0c-f34bf44a74a5
#[derive(Debug, Clone, Copy, PartialEq)]
#[repr(u32)]
pub enum ScardIoCtlCode {
    /// SCARD_IOCTL_ESTABLISHCONTEXT
    EstablishContext = 0x0009_0014,
    /// SCARD_IOCTL_RELEASECONTEXT
    ReleaseContext = 0x0009_0018,
    /// SCARD_IOCTL_ISVALIDCONTEXT
    IsValidContext = 0x0009_001C,
    /// SCARD_IOCTL_LISTREADERGROUPSA
    ListReaderGroupsA = 0x0009_0020,
    /// SCARD_IOCTL_LISTREADERGROUPSW
    ListReaderGroupsW = 0x0009_0024,
    /// SCARD_IOCTL_LISTREADERSA
    ListReadersA = 0x0009_0028,
    /// SCARD_IOCTL_LISTREADERSW
    ListReadersW = 0x0009_002C,
    /// SCARD_IOCTL_INTRODUCEREADERGROUPA
    IntroduceReaderGroupA = 0x0009_0050,
    /// SCARD_IOCTL_INTRODUCEREADERGROUPW
    IntroduceReaderGroupW = 0x0009_0054,
    /// SCARD_IOCTL_FORGETREADERGROUPA
    ForgetReaderGroupA = 0x0009_0058,
    /// SCARD_IOCTL_FORGETREADERGROUPW
    ForgetReaderGroupW = 0x0009_005C,
    /// SCARD_IOCTL_INTRODUCEREADERA
    IntroduceReaderA = 0x0009_0060,
    /// SCARD_IOCTL_INTRODUCEREADERW
    IntroduceReaderW = 0x0009_0064,
    /// SCARD_IOCTL_FORGETREADERA
    ForgetReaderA = 0x0009_0068,
    /// SCARD_IOCTL_FORGETREADERW
    ForgetReaderW = 0x0009_006C,
    /// SCARD_IOCTL_ADDREADERTOGROUPA
    AddReaderToGroupA = 0x0009_0070,
    /// SCARD_IOCTL_ADDREADERTOGROUPW
    AddReaderToGroupW = 0x0009_0074,
    /// SCARD_IOCTL_REMOVEREADERFROMGROUPA
    RemoveReaderFromGroupA = 0x0009_0078,
    /// SCARD_IOCTL_REMOVEREADERFROMGROUPW
    RemoveReaderFromGroupW = 0x0009_007C,
    /// SCARD_IOCTL_LOCATECARDSA
    LocateCardsA = 0x0009_0098,
    /// SCARD_IOCTL_LOCATECARDSW
    LocateCardsW = 0x0009_009C,
    /// SCARD_IOCTL_GETSTATUSCHANGEA
    GetStatusChangeA = 0x0009_00A0,
    /// SCARD_IOCTL_GETSTATUSCHANGEW
    GetStatusChangeW = 0x0009_00A4,
    /// SCARD_IOCTL_CANCEL
    Cancel = 0x0009_00A8,
    /// SCARD_IOCTL_CONNECTA
    ConnectA = 0x0009_00AC,
    /// SCARD_IOCTL_CONNECTW
    ConnectW = 0x0009_00B0,
    /// SCARD_IOCTL_RECONNECT
    Reconnect = 0x0009_00B4,
    /// SCARD_IOCTL_DISCONNECT
    Disconnect = 0x0009_00B8,
    /// SCARD_IOCTL_BEGINTRANSACTION
    BeginTransaction = 0x0009_00BC,
    /// SCARD_IOCTL_ENDTRANSACTION
    EndTransaction = 0x0009_00C0,
    /// SCARD_IOCTL_STATE
    State = 0x0009_00C4,
    /// SCARD_IOCTL_STATUSA
    StatusA = 0x0009_00C8,
    /// SCARD_IOCTL_STATUSW
    StatusW = 0x0009_00CC,
    /// SCARD_IOCTL_TRANSMIT
    Transmit = 0x0009_00D0,
    /// SCARD_IOCTL_CONTROL
    Control = 0x0009_00D4,
    /// SCARD_IOCTL_GETATTRIB
    GetAttrib = 0x0009_00D8,
    /// SCARD_IOCTL_SETATTRIB
    SetAttrib = 0x0009_00DC,
    /// SCARD_IOCTL_ACCESSSTARTEDEVENT
    AccessStartedEvent = 0x0009_00E0,
    /// SCARD_IOCTL_RELEASETARTEDEVENT
    ReleaseTartedEvent = 0x0009_00E4,
    /// SCARD_IOCTL_LOCATECARDSBYATRA
    LocateCardsByAtrA = 0x0009_00E8,
    /// SCARD_IOCTL_LOCATECARDSBYATRW
    LocateCardsByAtrW = 0x0009_00EC,
    /// SCARD_IOCTL_READCACHEA
    ReadCacheA = 0x0009_00F0,
    /// SCARD_IOCTL_READCACHEW
    ReadCacheW = 0x0009_00F4,
    /// SCARD_IOCTL_WRITECACHEA
    WriteCacheA = 0x0009_00F8,
    /// SCARD_IOCTL_WRITECACHEW
    WriteCacheW = 0x0009_00FC,
    /// SCARD_IOCTL_GETTRANSMITCOUNT
    GetTransmitCount = 0x0009_0100,
    /// SCARD_IOCTL_GETREADERICON
    GetReaderIcon = 0x0009_0104,
    /// SCARD_IOCTL_GETDEVICETYPEID
    GetDeviceTypeId = 0x0009_0108,
}

impl TryFrom<u32> for ScardIoCtlCode {
    type Error = PduError;

    fn try_from(value: u32) -> Result<Self, Self::Error> {
        match value {
            0x0009_0014 => Ok(ScardIoCtlCode::EstablishContext),
            0x0009_0018 => Ok(ScardIoCtlCode::ReleaseContext),
            0x0009_001C => Ok(ScardIoCtlCode::IsValidContext),
            0x0009_0020 => Ok(ScardIoCtlCode::ListReaderGroupsA),
            0x0009_0024 => Ok(ScardIoCtlCode::ListReaderGroupsW),
            0x0009_0028 => Ok(ScardIoCtlCode::ListReadersA),
            0x0009_002C => Ok(ScardIoCtlCode::ListReadersW),
            0x0009_0050 => Ok(ScardIoCtlCode::IntroduceReaderGroupA),
            0x0009_0054 => Ok(ScardIoCtlCode::IntroduceReaderGroupW),
            0x0009_0058 => Ok(ScardIoCtlCode::ForgetReaderGroupA),
            0x0009_005C => Ok(ScardIoCtlCode::ForgetReaderGroupW),
            0x0009_0060 => Ok(ScardIoCtlCode::IntroduceReaderA),
            0x0009_0064 => Ok(ScardIoCtlCode::IntroduceReaderW),
            0x0009_0068 => Ok(ScardIoCtlCode::ForgetReaderA),
            0x0009_006C => Ok(ScardIoCtlCode::ForgetReaderW),
            0x0009_0070 => Ok(ScardIoCtlCode::AddReaderToGroupA),
            0x0009_0074 => Ok(ScardIoCtlCode::AddReaderToGroupW),
            0x0009_0078 => Ok(ScardIoCtlCode::RemoveReaderFromGroupA),
            0x0009_007C => Ok(ScardIoCtlCode::RemoveReaderFromGroupW),
            0x0009_0098 => Ok(ScardIoCtlCode::LocateCardsA),
            0x0009_009C => Ok(ScardIoCtlCode::LocateCardsW),
            0x0009_00A0 => Ok(ScardIoCtlCode::GetStatusChangeA),
            0x0009_00A4 => Ok(ScardIoCtlCode::GetStatusChangeW),
            0x0009_00A8 => Ok(ScardIoCtlCode::Cancel),
            0x0009_00AC => Ok(ScardIoCtlCode::ConnectA),
            0x0009_00B0 => Ok(ScardIoCtlCode::ConnectW),
            0x0009_00B4 => Ok(ScardIoCtlCode::Reconnect),
            0x0009_00B8 => Ok(ScardIoCtlCode::Disconnect),
            0x0009_00BC => Ok(ScardIoCtlCode::BeginTransaction),
            0x0009_00C0 => Ok(ScardIoCtlCode::EndTransaction),
            0x0009_00C4 => Ok(ScardIoCtlCode::State),
            0x0009_00C8 => Ok(ScardIoCtlCode::StatusA),
            0x0009_00CC => Ok(ScardIoCtlCode::StatusW),
            0x0009_00D0 => Ok(ScardIoCtlCode::Transmit),
            0x0009_00D4 => Ok(ScardIoCtlCode::Control),
            0x0009_00D8 => Ok(ScardIoCtlCode::GetAttrib),
            0x0009_00DC => Ok(ScardIoCtlCode::SetAttrib),
            0x0009_00E0 => Ok(ScardIoCtlCode::AccessStartedEvent),
            0x0009_00E4 => Ok(ScardIoCtlCode::ReleaseTartedEvent),
            0x0009_00E8 => Ok(ScardIoCtlCode::LocateCardsByAtrA),
            0x0009_00EC => Ok(ScardIoCtlCode::LocateCardsByAtrW),
            0x0009_00F0 => Ok(ScardIoCtlCode::ReadCacheA),
            0x0009_00F4 => Ok(ScardIoCtlCode::ReadCacheW),
            0x0009_00F8 => Ok(ScardIoCtlCode::WriteCacheA),
            0x0009_00FC => Ok(ScardIoCtlCode::WriteCacheW),
            0x0009_0100 => Ok(ScardIoCtlCode::GetTransmitCount),
            0x0009_0104 => Ok(ScardIoCtlCode::GetReaderIcon),
            0x0009_0108 => Ok(ScardIoCtlCode::GetDeviceTypeId),
            _ => {
                error!("Unsupported ScardIoCtlCode: 0x{:08x}", value);
                Err(invalid_message_err!("try_from", "ScardIoCtlCode", "unsupported value"))
            }
        }
    }
}

/// Allow [`ScardIoCtlCode`] to be used as an [`IoCtlCode`].
impl IoCtlCode for ScardIoCtlCode {}

/// [2.2.2.30 ScardAccessStartedEvent_Call]
///
/// [2.2.2.30 ScardAccessStartedEvent_Call]: https://learn.microsoft.com/en-us/openspecs/windows_protocols/ms-rdpesc/c5ab8dd0-4914-4355-960c-0a527971ea69
#[derive(Debug)]
pub struct ScardAccessStartedEventCall;

impl ScardAccessStartedEventCall {
    pub fn decode(src: &mut ReadCursor<'_>) -> PduResult<Self> {
        ironrdp_pdu::read_padding!(src, 4); // Unused (4 bytes)
        Ok(Self)
    }
}

/// [2.2.3.3 Long_Return]
///
/// [2.2.3.3 Long_Return]: https://learn.microsoft.com/en-us/openspecs/windows_protocols/ms-rdpesc/e77a1365-2379-4037-99c4-d30d14ba10fc
#[derive(Debug)]
pub struct LongReturn {
    return_code: ReturnCode,
}

impl LongReturn {
    const NAME: &'static str = "Long_Return";

    pub fn new(return_code: ReturnCode) -> rpce::Pdu<Self> {
        rpce::Pdu(Self { return_code })
    }
}

impl rpce::HeaderlessEncode for LongReturn {
    fn encode(&self, dst: &mut WriteCursor<'_>) -> PduResult<()> {
        ensure_size!(in: dst, size: self.size());
        dst.write_u32(self.return_code.into());
        Ok(())
    }

    fn name(&self) -> &'static str {
        Self::NAME
    }

    fn size(&self) -> usize {
        self.return_code.size()
    }
}

/// [2.2.8 Return Code]
///
/// [2.2.8 Return Code]: https://learn.microsoft.com/en-us/openspecs/windows_protocols/ms-rdpesc/9861f8da-76fe-41e6-847e-40c9aa35df8d
#[derive(Debug, Clone, Copy)]
#[repr(u32)]
pub enum ReturnCode {
    /// SCARD_S_SUCCESS
    Success = 0x0000_0000,
    /// SCARD_F_INTERNAL_ERROR
    InternalError = 0x8010_0001,
    /// SCARD_E_CANCELLED
    Cancelled = 0x8010_0002,
    /// SCARD_E_INVALID_HANDLE
    InvalidHandle = 0x8010_0003,
    /// SCARD_E_INVALID_PARAMETER
    InvalidParameter = 0x8010_0004,
    /// SCARD_E_INVALID_TARGET
    InvalidTarget = 0x8010_0005,
    /// SCARD_E_NO_MEMORY
    NoMemory = 0x8010_0006,
    /// SCARD_F_WAITED_TOO_LONG
    WaitedTooLong = 0x8010_0007,
    /// SCARD_E_INSUFFICIENT_BUFFER
    InsufficientBuffer = 0x8010_0008,
    /// SCARD_E_UNKNOWN_READER
    UnknownReader = 0x8010_0009,
    /// SCARD_E_TIMEOUT
    Timeout = 0x8010_000A,
    /// SCARD_E_SHARING_VIOLATION
    SharingViolation = 0x8010_000B,
    /// SCARD_E_NO_SMARTCARD
    NoSmartcard = 0x8010_000C,
    /// SCARD_E_UNKNOWN_CARD
    UnknownCard = 0x8010_000D,
    /// SCARD_E_CANT_DISPOSE
    CantDispose = 0x8010_000E,
    /// SCARD_E_PROTO_MISMATCH
    ProtoMismatch = 0x8010_000F,
    /// SCARD_E_NOT_READY
    NotReady = 0x8010_0010,
    /// SCARD_E_INVALID_VALUE
    InvalidValue = 0x8010_0011,
    /// SCARD_E_SYSTEM_CANCELLED
    SystemCancelled = 0x8010_0012,
    /// SCARD_F_COMM_ERROR
    CommError = 0x8010_0013,
    /// SCARD_F_UNKNOWN_ERROR
    UnknownError = 0x8010_0014,
    /// SCARD_E_INVALID_ATR
    InvalidAtr = 0x8010_0015,
    /// SCARD_E_NOT_TRANSACTED
    NotTransacted = 0x8010_0016,
    /// SCARD_E_READER_UNAVAILABLE
    ReaderUnavailable = 0x8010_0017,
    /// SCARD_P_SHUTDOWN
    Shutdown = 0x8010_0018,
    /// SCARD_E_PCI_TOO_SMALL
    PciTooSmall = 0x8010_0019,
    /// SCARD_E_ICC_INSTALLATION
    IccInstallation = 0x8010_0020,
    /// SCARD_E_ICC_CREATEORDER
    IccCreateorder = 0x8010_0021,
    /// SCARD_E_UNSUPPORTED_FEATURE
    UnsupportedFeature = 0x8010_0022,
    /// SCARD_E_DIR_NOT_FOUND
    DirNotFound = 0x8010_0023,
    /// SCARD_E_FILE_NOT_FOUND
    FileNotFound = 0x8010_0024,
    /// SCARD_E_NO_DIR
    NoDir = 0x8010_0025,
    /// SCARD_E_READER_UNSUPPORTED
    ReaderUnsupported = 0x8010_001A,
    /// SCARD_E_DUPLICATE_READER
    DuplicateReader = 0x8010_001B,
    /// SCARD_E_CARD_UNSUPPORTED
    CardUnsupported = 0x8010_001C,
    /// SCARD_E_NO_SERVICE
    NoService = 0x8010_001D,
    /// SCARD_E_SERVICE_STOPPED
    ServiceStopped = 0x8010_001E,
    /// SCARD_E_UNEXPECTED
    Unexpected = 0x8010_001F,
    /// SCARD_E_NO_FILE
    NoFile = 0x8010_0026,
    /// SCARD_E_NO_ACCESS
    NoAccess = 0x8010_0027,
    /// SCARD_E_WRITE_TOO_MANY
    WriteTooMany = 0x8010_0028,
    /// SCARD_E_BAD_SEEK
    BadSeek = 0x8010_0029,
    /// SCARD_E_INVALID_CHV
    InvalidChv = 0x8010_002A,
    /// SCARD_E_UNKNOWN_RES_MSG
    UnknownResMsg = 0x8010_002B,
    /// SCARD_E_NO_SUCH_CERTIFICATE
    NoSuchCertificate = 0x8010_002C,
    /// SCARD_E_CERTIFICATE_UNAVAILABLE
    CertificateUnavailable = 0x8010_002D,
    /// SCARD_E_NO_READERS_AVAILABLE
    NoReadersAvailable = 0x8010_002E,
    /// SCARD_E_COMM_DATA_LOST
    CommDataLost = 0x8010_002F,
    /// SCARD_E_NO_KEY_CONTAINER
    NoKeyContainer = 0x8010_0030,
    /// SCARD_E_SERVER_TOO_BUSY
    ServerTooBusy = 0x8010_0031,
    /// SCARD_E_PIN_CACHE_EXPIRED
    PinCacheExpired = 0x8010_0032,
    /// SCARD_E_NO_PIN_CACHE
    NoPinCache = 0x8010_0033,
    /// SCARD_E_READ_ONLY_CARD
    ReadOnlyCard = 0x8010_0034,
    /// SCARD_W_UNSUPPORTED_CARD
    UnsupportedCard = 0x8010_0065,
    /// SCARD_W_UNRESPONSIVE_CARD
    UnresponsiveCard = 0x8010_0066,
    /// SCARD_W_UNPOWERED_CARD
    UnpoweredCard = 0x8010_0067,
    /// SCARD_W_RESET_CARD
    ResetCard = 0x8010_0068,
    /// SCARD_W_REMOVED_CARD
    RemovedCard = 0x8010_0069,
    /// SCARD_W_SECURITY_VIOLATION
    SecurityViolation = 0x8010_006A,
    /// SCARD_W_WRONG_CHV
    WrongChv = 0x8010_006B,
    /// SCARD_W_CHV_BLOCKED
    ChvBlocked = 0x8010_006C,
    /// SCARD_W_EOF
    Eof = 0x8010_006D,
    /// SCARD_W_CANCELLED_BY_USER
    CancelledByUser = 0x8010_006E,
    /// SCARD_W_CARD_NOT_AUTHENTICATED
    CardNotAuthenticated = 0x8010_006F,
    /// SCARD_W_CACHE_ITEM_NOT_FOUND
    CacheItemNotFound = 0x8010_0070,
    /// SCARD_W_CACHE_ITEM_STALE
    CacheItemStale = 0x8010_0071,
    /// SCARD_W_CACHE_ITEM_TOO_BIG
    CacheItemTooBig = 0x8010_0072,
}

impl ReturnCode {
    pub fn size(&self) -> usize {
        size_of::<u32>()
    }
}

impl From<ReturnCode> for u32 {
    fn from(val: ReturnCode) -> Self {
        val as u32
    }
}

/// [2.2.2.1 EstablishContext_Call]
///
/// [2.2.2.1 EstablishContext_Call]: https://learn.microsoft.com/en-us/openspecs/windows_protocols/ms-rdpesc/b990635a-7637-464a-8923-361ed3e3d67a
#[derive(Debug)]
pub struct EstablishContextCall {
    pub scope: Scope,
}

impl EstablishContextCall {
    const NAME: &'static str = "EstablishContext_Call";

    pub fn decode(src: &mut ReadCursor<'_>) -> PduResult<Self> {
        Ok(rpce::Pdu::<Self>::decode(src)?.into_inner())
    }

    fn size() -> usize {
        size_of::<u32>()
    }
}

impl rpce::HeaderlessDecode for EstablishContextCall {
    fn decode(src: &mut ReadCursor<'_>) -> PduResult<Self> {
        ensure_size!(in: src, size: Self::size());
        let scope = Scope::try_from(src.read_u32())?;
        Ok(Self { scope })
    }
}

#[derive(Debug)]
#[repr(u32)]
pub enum Scope {
    User = 0x0000_0000,
    Terminal = 0x0000_0001,
    System = 0x0000_0002,
}

impl Scope {
    pub fn size(&self) -> usize {
        size_of::<u32>()
    }
}

impl TryFrom<u32> for Scope {
    type Error = PduError;

    fn try_from(value: u32) -> Result<Self, Self::Error> {
        match value {
            0x0000_0000 => Ok(Scope::User),
            0x0000_0001 => Ok(Scope::Terminal),
            0x0000_0002 => Ok(Scope::System),
            _ => {
                error!("Unsupported Scope: 0x{:08x}", value);
                Err(invalid_message_err!("try_from", "Scope", "unsupported value"))
            }
        }
    }
}

/// [2.2.3.2 EstablishContext_Return]
///
/// [2.2.3.2 EstablishContext_Return]: https://learn.microsoft.com/en-us/openspecs/windows_protocols/ms-rdpesc/9135d95f-3740-411b-bdca-34ac7571fddc
#[derive(Debug)]
pub struct EstablishContextReturn {
    return_code: ReturnCode,
    context: ScardContext,
}

impl EstablishContextReturn {
    const NAME: &'static str = "EstablishContext_Return";

    pub fn new(return_code: ReturnCode, context: ScardContext) -> rpce::Pdu<Self> {
        rpce::Pdu(Self { return_code, context })
    }
}

impl rpce::HeaderlessEncode for EstablishContextReturn {
    fn encode(&self, dst: &mut WriteCursor<'_>) -> PduResult<()> {
        ensure_size!(in: dst, size: self.size());
        dst.write_u32(self.return_code.into());
        let mut index = 0;
        self.context.encode_ptr(&mut index, dst)?;
        self.context.encode_value(dst)?;
        Ok(())
    }

    fn name(&self) -> &'static str {
        Self::NAME
    }

    fn size(&self) -> usize {
        self.return_code.size() + self.context.size()
    }
}

/// [2.2.2.4 ListReaders_Call]
///
/// [2.2.2.4 ListReaders_Call]: https://learn.microsoft.com/en-us/openspecs/windows_protocols/ms-rdpesc/be2f46a5-77fb-40bf-839c-aed45f0a26d7
#[derive(Debug)]
pub struct ListReadersCall {
    pub context: ScardContext,
    pub groups_ptr_length: u32,
    pub groups_length: u32,
    pub groups_ptr: u32,
    pub groups: Vec<String>,
    pub readers_is_null: bool, // u32
    pub readers_size: u32,
}

impl ListReadersCall {
    const NAME: &'static str = "ListReaders_Call";

    pub fn decode(src: &mut ReadCursor<'_>) -> PduResult<Self> {
        Ok(rpce::Pdu::<Self>::decode(src)?.into_inner())
    }
}

impl rpce::HeaderlessDecode for ListReadersCall {
    fn decode(src: &mut ReadCursor<'_>) -> PduResult<Self> {
        let mut index = 0;
        let mut context = ScardContext::decode_ptr(src, &mut index)?;

        ensure_size!(in: src, size: size_of::<u32>());
        let groups_ptr_length = src.read_u32();

        let groups_ptr = ndr::decode_ptr(src, &mut index)?;

        ensure_size!(in: src, size: size_of::<u32>() * 2);
        let readers_is_null = (src.read_u32()) == 0x0000_0001;
        let readers_size = src.read_u32();

        context.decode_value(src)?;

        if groups_ptr == 0 {
            return Ok(Self {
                context,
                groups_ptr_length,
                groups_ptr,
                groups_length: 0,
                groups: Vec::new(),
                readers_is_null,
                readers_size,
            });
        }

        ensure_size!(in: src, size: size_of::<u32>());
        let groups_length = src.read_u32();
        if groups_length != groups_ptr_length {
            return Err(invalid_message_err!(
                "decode",
                "mismatched reader groups length in NDR pointer and value"
            ));
        }

        let groups = read_multistring_from_cursor(src, CharacterSet::Unicode)?;

        Ok(Self {
            context,
            groups_ptr_length,
            groups_ptr,
            groups_length,
            groups,
            readers_is_null,
            readers_size,
        })
    }
}

/// [2.2.3.4 ListReaderGroups_Return and ListReaders_Return]
///
/// [2.2.3.4 ListReaderGroups_Return and ListReaders_Return]: https://learn.microsoft.com/en-us/openspecs/windows_protocols/ms-rdpesc/6630bb5b-fc0e-4141-8b53-263225c7628d
#[derive(Debug)]
pub struct ListReadersReturn {
    pub return_code: ReturnCode,
    pub readers: Vec<String>,
}

impl ListReadersReturn {
    const NAME: &'static str = "ListReaders_Return";

    pub fn new(return_code: ReturnCode, readers: Vec<String>) -> rpce::Pdu<Self> {
        rpce::Pdu(Self { return_code, readers })
    }
}

impl rpce::HeaderlessEncode for ListReadersReturn {
    fn encode(&self, dst: &mut WriteCursor<'_>) -> PduResult<()> {
        ensure_size!(in: dst, size: self.size());
        dst.write_u32(self.return_code.into());
        let readers_length: u32 = cast_length!(
            "ListReadersReturn",
            "readers",
            encoded_multistring_len(&self.readers, CharacterSet::Unicode)
        )?;
        let mut index = 0;
        ndr::encode_ptr(Some(readers_length), &mut index, dst)?;
        dst.write_u32(readers_length);
        write_multistring_to_cursor(dst, &self.readers, CharacterSet::Unicode)?;
        Ok(())
    }

    fn name(&self) -> &'static str {
        Self::NAME
    }

    fn size(&self) -> usize {
        self.return_code.size() // dst.write_u32(self.return_code.into());
        + ndr::ptr_size(true) // ndr::encode_ptr(...);
        + 4 // dst.write_u32(readers_length);
        + encoded_multistring_len(&self.readers, CharacterSet::Unicode) // write_multistring_to_cursor(...);
    }
}

/// [2.2.2.12 GetStatusChangeW_Call]
///
/// [2.2.2.12 GetStatusChangeW_Call]: https://learn.microsoft.com/en-us/openspecs/windows_protocols/ms-rdpesc/af357ce8-63ee-4577-b6bf-c6f5ca68d754
#[derive(Debug)]
pub struct GetStatusChangeCall {
    pub context: ScardContext,
    pub timeout: u32,
    pub states_ptr_length: u32,
    pub states_ptr: u32,
    pub states_length: u32,
    pub states: Vec<ReaderState>,
}

impl GetStatusChangeCall {
    const NAME: &'static str = "GetStatusChangeW_Call";

    pub fn decode(src: &mut ReadCursor<'_>) -> PduResult<Self> {
        Ok(rpce::Pdu::<Self>::decode(src)?.into_inner())
    }
}

impl rpce::HeaderlessDecode for GetStatusChangeCall {
    fn decode(src: &mut ReadCursor<'_>) -> PduResult<Self> {
        let mut index = 0;
        let mut context = ScardContext::decode_ptr(src, &mut index)?;

        ensure_size!(in: src, size: size_of::<u32>() * 2);
        let timeout = src.read_u32();
        let states_ptr_length = src.read_u32();

        let states_ptr = ndr::decode_ptr(src, &mut index)?;

        context.decode_value(src)?;

        ensure_size!(in: src, size: size_of::<u32>());
        let states_length = src.read_u32();

        let mut states = Vec::new();
        for _ in 0..states_length {
            let state = ReaderState::decode_ptr(src, &mut index)?;
            states.push(state);
        }
        for state in states.iter_mut() {
            state.decode_value(src)?;
        }

        Ok(Self {
            context,
            timeout,
            states_ptr_length,
            states_ptr,
            states_length,
            states,
        })
    }
}

/// [2.2.1.5 ReaderState_Common_Call]
///
/// [2.2.1.5 ReaderState_Common_Call]: https://learn.microsoft.com/en-us/openspecs/windows_protocols/ms-rdpesc/a71e63ba-e58f-487c-a5d2-5a3e48856594
#[derive(Debug)]
pub struct ReaderStateCommonCall {
    pub current_state: CardStateFlags,
    pub event_state: CardStateFlags,
    pub atr_length: u32,
    pub atr: [u8; 36],
}

impl ReaderStateCommonCall {
    const NAME: &'static str = "ReaderState_Common_Call";
    const FIXED_PART_SIZE: usize = size_of::<u32>() * 3 /* dwCurrentState, dwEventState, cbAtr */ + 36 /* rgbAtr */;

    fn decode(src: &mut ReadCursor<'_>) -> PduResult<Self> {
        ensure_size!(in: src, size: Self::FIXED_PART_SIZE);
        let current_state = CardStateFlags::from_bits_truncate(src.read_u32());
        let event_state = CardStateFlags::from_bits_truncate(src.read_u32());
        let atr_length = src.read_u32();
        let atr = src.read_array::<36>();

        Ok(Self {
            current_state,
            event_state,
            atr_length,
            atr,
        })
    }

    fn encode(&self, dst: &mut WriteCursor<'_>) -> PduResult<()> {
        dst.write_u32(self.current_state.bits());
        dst.write_u32(self.event_state.bits());
        dst.write_u32(self.atr_length);
        dst.write_slice(&self.atr);
        Ok(())
    }

    fn size() -> usize {
        Self::FIXED_PART_SIZE
    }
}

bitflags! {
    #[derive(Debug, PartialEq, Clone, Copy)]
    pub struct CardStateFlags: u32 {
        const SCARD_STATE_UNAWARE = 0x0000_0000;
        const SCARD_STATE_IGNORE = 0x0000_0001;
        const SCARD_STATE_CHANGED = 0x0000_0002;
        const SCARD_STATE_UNKNOWN = 0x0000_0004;
        const SCARD_STATE_UNAVAILABLE = 0x0000_0008;
        const SCARD_STATE_EMPTY = 0x0000_0010;
        const SCARD_STATE_PRESENT = 0x0000_0020;
        const SCARD_STATE_ATRMATCH = 0x0000_0040;
        const SCARD_STATE_EXCLUSIVE = 0x0000_0080;
        const SCARD_STATE_INUSE = 0x0000_0100;
        const SCARD_STATE_MUTE = 0x0000_0200;
        const SCARD_STATE_UNPOWERED = 0x0000_0400;
    }
}

/// [2.2.3.5 LocateCards_Return and GetStatusChange_Return]
///
/// [2.2.3.5 LocateCards_Return and GetStatusChange_Return]: https://learn.microsoft.com/en-us/openspecs/windows_protocols/ms-rdpesc/7b73e0c2-e0fc-46b1-9b03-50684ad2beba
#[derive(Debug)]
pub struct GetStatusChangeReturn {
    pub return_code: ReturnCode,
    pub reader_states: Vec<ReaderStateCommonCall>,
}

impl GetStatusChangeReturn {
    const NAME: &'static str = "GetStatusChange_Return";

    pub fn new(return_code: ReturnCode, reader_states: Vec<ReaderStateCommonCall>) -> rpce::Pdu<Self> {
        rpce::Pdu(Self {
            return_code,
            reader_states,
        })
    }
}

impl rpce::HeaderlessEncode for GetStatusChangeReturn {
    fn encode(&self, dst: &mut WriteCursor<'_>) -> PduResult<()> {
        ensure_size!(in: dst, size: self.size());
        dst.write_u32(self.return_code.into());
        let reader_states_len = cast_length!("GetStatusChangeReturn", "reader_states", self.reader_states.len())?;
        let mut index = 0;
        ndr::encode_ptr(Some(reader_states_len), &mut index, dst)?;
        dst.write_u32(reader_states_len);
        for reader_state in &self.reader_states {
            reader_state.encode(dst)?;
        }
        Ok(())
    }

    fn name(&self) -> &'static str {
        Self::NAME
    }

    fn size(&self) -> usize {
        self.return_code.size() // dst.write_u32(self.return_code.into());
        + ndr::ptr_size(true) // ndr::encode_ptr(Some(reader_states_len), &mut index, dst)?;
        + 4 // dst.write_u32(reader_states_len);
        + self.reader_states.iter().map(|_s| ReaderStateCommonCall::size()).sum::<usize>()
    }
}

/// [2.2.2.14 ConnectW_Call]
///
/// [2.2.2.14 ConnectW_Call]: https://learn.microsoft.com/en-us/openspecs/windows_protocols/ms-rdpesc/fd06f6a0-a9ea-478c-9b5e-470fd9cde5a6
#[derive(Debug)]
pub struct ConnectCall {
    pub reader: String,
    pub common: ConnectCommon,
}

impl ConnectCall {
    pub fn decode(src: &mut ReadCursor<'_>) -> PduResult<Self> {
        Ok(rpce::Pdu::<Self>::decode(src)?.into_inner())
    }
}

impl rpce::HeaderlessDecode for ConnectCall {
    fn decode(src: &mut ReadCursor<'_>) -> PduResult<Self> {
        let mut index = 0;
        let _reader_ptr = ndr::decode_ptr(src, &mut index)?;
        let mut common = ConnectCommon::decode_ptr(src, &mut index)?;
        let reader = ndr::read_string_from_cursor(src)?;
        common.decode_value(src)?;
        Ok(Self { reader, common })
    }
}

/// [2.2.1.3 Connect_Common]
///
/// [2.2.1.3 Connect_Common]: https://learn.microsoft.com/en-us/openspecs/windows_protocols/ms-rdpesc/32752f32-4410-4682-b9fc-9096674b52de
#[derive(Debug)]
pub struct ConnectCommon {
    pub context: ScardContext,
    pub share_mode: u32,
    pub preferred_protocols: CardProtocol,
}

impl ConnectCommon {
    const NAME: &'static str = "Connect_Common";
}

<<<<<<< HEAD
impl ndr::Decode for ConnectCommon {
=======
impl NdrDecode for ConnectCommon {
>>>>>>> b130b2e3
    fn decode_ptr(src: &mut ReadCursor<'_>, index: &mut u32) -> PduResult<Self>
    where
        Self: Sized,
    {
        let context = ScardContext::decode_ptr(src, index)?;
        ensure_size!(in: src, size: size_of::<u32>() * 2);
        let share_mode = src.read_u32();
        let preferred_protocols = CardProtocol::from_bits_truncate(src.read_u32());
        Ok(Self {
            context,
            share_mode,
            preferred_protocols,
        })
    }

    fn decode_value(&mut self, src: &mut ReadCursor<'_>) -> PduResult<()> {
        self.context.decode_value(src)
    }
}

bitflags! {
    /// [2.2.5 Protocol Identifier]
    ///
    /// [2.2.5 Protocol Identifier]: https://learn.microsoft.com/en-us/openspecs/windows_protocols/ms-rdpesc/41673567-2710-4e86-be87-7b6f46fe10af
    #[derive(Debug, Clone)]
    pub struct CardProtocol: u32 {
<<<<<<< HEAD
        const SCARD_PROTOCOL_UNDEFINED = 0x00000000;
        const SCARD_PROTOCOL_T0 = 0x00000001;
        const SCARD_PROTOCOL_T1 = 0x00000002;
        const SCARD_PROTOCOL_TX = 0x00000003;
        const SCARD_PROTOCOL_RAW = 0x00010000;
        const SCARD_PROTOCOL_DEFAULT = 0x80000000;
        const SCARD_PROTOCOL_OPTIMAL = 0x00000000;
=======
        const SCARD_PROTOCOL_UNDEFINED = 0x0000_0000;
        const SCARD_PROTOCOL_T0 = 0x0000_0001;
        const SCARD_PROTOCOL_T1 = 0x0000_0002;
        const SCARD_PROTOCOL_TX = 0x0000_0003;
        const SCARD_PROTOCOL_RAW = 0x0001_0000;
        const SCARD_PROTOCOL_DEFAULT = 0x8000_0000;
        const SCARD_PROTOCOL_OPTIMAL = 0x0000_0000;
>>>>>>> b130b2e3
    }
}

/// [2.2.1.2 REDIR_SCARDHANDLE]
///
/// [2.2.1.2 REDIR_SCARDHANDLE]: https://learn.microsoft.com/en-us/openspecs/windows_protocols/ms-rdpesc/b6276356-7c5f-4d3e-be92-a6c85e58d008
#[derive(Debug)]
pub struct ScardHandle {
    context: ScardContext,
<<<<<<< HEAD
    length: u32,
    // Shortcut: we always create 4-byte handle values.
    // The spec allows this field to have variable length.
    value: u32,
}

impl ScardHandle {
    const NAME: &'static str = "REDIR_SCARDHANDLE";

    pub fn new(context: ScardContext, value: u32) -> Self {
        Self {
            context,
            length: 4,
            value,
        }
    }
}

impl ndr::Decode for ScardHandle {
=======
    /// Shortcut: we always create 4-byte handle values.
    /// The spec allows this field to have variable length.
    value: u32,
}

impl ScardHandle {
    const NAME: &'static str = "REDIR_SCARDHANDLE";
    /// See [`ScardHandle::value`]
    const VALUE_LENGTH: u32 = 4;

    pub fn new(context: ScardContext, value: u32) -> Self {
        Self { context, value }
    }
}

impl NdrDecode for ScardHandle {
>>>>>>> b130b2e3
    fn decode_ptr(src: &mut ReadCursor<'_>, index: &mut u32) -> PduResult<Self>
    where
        Self: Sized,
    {
        let context = ScardContext::decode_ptr(src, index)?;
<<<<<<< HEAD
        ensure_size!(ctx: "Handle::decode_ptr", in: src, size: size_of::<u32>());
        let length = src.read_u32();
        let _ptr = ndr::decode_ptr(src, index)?;
        Ok(Self {
            context,
            length,
            value: 0,
        })
=======
        ensure_size!(ctx: "ScardHandle::decode_ptr", in: src, size: size_of::<u32>());
        let length = src.read_u32();
        if length != Self::VALUE_LENGTH {
            error!(?length, "Unsupported value length in ScardHandle");
            return Err(invalid_message_err!(
                "decode_ptr",
                "unsupported value length in ScardHandle"
            ));
        }
        let _ptr = ndr::decode_ptr(src, index)?;
        Ok(Self { context, value: 0 })
>>>>>>> b130b2e3
    }

    fn decode_value(&mut self, src: &mut ReadCursor<'_>) -> PduResult<()> {
        self.context.decode_value(src)?;
        ensure_size!(in: src, size: size_of::<u32>());
        let length = src.read_u32();
<<<<<<< HEAD
        if length != self.length {
            Err(invalid_message_err!(
                "decode_value",
                "mismatched length in Handle reference and value"
            ))
        } else {
            ensure_size!(in: src, size: size_of::<u32>());
            self.value = src.read_u32();
            Ok(())
=======
        if length != Self::VALUE_LENGTH {
            error!(?length, "Unsupported value length in ScardHandle");
            return Err(invalid_message_err!(
                "decode_value",
                "unsupported value length in ScardHandle"
            ));
>>>>>>> b130b2e3
        }
        ensure_size!(in: src, size: size_of::<u32>());
        self.value = src.read_u32();
        Ok(())
    }
}

<<<<<<< HEAD
impl ndr::Encode for ScardHandle {
    fn encode_ptr(&self, index: &mut u32, dst: &mut WriteCursor<'_>) -> PduResult<()> {
        self.context.encode_ptr(index, dst)?;
        ndr::encode_ptr(Some(self.length), index, dst)?;
=======
impl NdrEncode for ScardHandle {
    fn encode_ptr(&self, index: &mut u32, dst: &mut WriteCursor<'_>) -> PduResult<()> {
        self.context.encode_ptr(index, dst)?;
        ndr::encode_ptr(Some(Self::VALUE_LENGTH), index, dst)?;
>>>>>>> b130b2e3
        Ok(())
    }

    fn encode_value(&self, dst: &mut WriteCursor<'_>) -> PduResult<()> {
        ensure_size!(in: dst, size: self.size_value());
        self.context.encode_value(dst)?;
<<<<<<< HEAD
        dst.write_u32(self.length);
=======
        dst.write_u32(Self::VALUE_LENGTH);
>>>>>>> b130b2e3
        dst.write_u32(self.value);
        Ok(())
    }

    fn size_ptr(&self) -> usize {
        self.context.size_ptr() + ndr::ptr_size(true)
    }

    fn size_value(&self) -> usize {
<<<<<<< HEAD
        self.context.size_value() + size_of::<u32>() * 2 /* self.length, self.value */
=======
        self.context.size_value() + 4 /* cbHandle */ + 4 /* pbHandle */
>>>>>>> b130b2e3
    }
}

/// [2.2.3.8 Connect_Return]
///
/// [2.2.3.8 Connect_Return]: https://learn.microsoft.com/en-us/openspecs/windows_protocols/ms-rdpesc/ad9fbc8e-0963-44ac-8d71-38021685790c
#[derive(Debug)]
pub struct ConnectReturn {
    pub return_code: ReturnCode,
    pub handle: ScardHandle,
    pub active_protocol: CardProtocol,
}
<<<<<<< HEAD

impl ConnectReturn {
    const NAME: &'static str = "Connect_Return";

    pub fn new(return_code: ReturnCode, handle: ScardHandle, active_protocol: CardProtocol) -> rpce::Pdu<Self> {
        rpce::Pdu(Self {
            return_code,
            handle,
            active_protocol,
        })
    }
}

impl rpce::HeaderlessEncode for ConnectReturn {
    fn encode(&self, dst: &mut WriteCursor<'_>) -> PduResult<()> {
        ensure_size!(in: dst, size: self.size());
        dst.write_u32(self.return_code.into());
        let mut index = 0;
        self.handle.encode_ptr(&mut index, dst)?;
        dst.write_u32(self.active_protocol.bits());
        self.handle.encode_value(dst)?;
        Ok(())
    }

    fn name(&self) -> &'static str {
        Self::NAME
=======

impl ConnectReturn {
    const NAME: &'static str = "Connect_Return";

    pub fn new(return_code: ReturnCode, handle: ScardHandle, active_protocol: CardProtocol) -> rpce::Pdu<Self> {
        rpce::Pdu(Self {
            return_code,
            handle,
            active_protocol,
        })
>>>>>>> b130b2e3
    }
}

<<<<<<< HEAD
    fn size(&self) -> usize {
        self.return_code.size() + self.handle.size() + size_of::<u32>() // self.active_protocol
=======
impl rpce::HeaderlessEncode for ConnectReturn {
    fn encode(&self, dst: &mut WriteCursor<'_>) -> PduResult<()> {
        ensure_size!(in: dst, size: self.size());
        dst.write_u32(self.return_code.into());
        let mut index = 0;
        self.handle.encode_ptr(&mut index, dst)?;
        dst.write_u32(self.active_protocol.bits());
        self.handle.encode_value(dst)?;
        Ok(())
>>>>>>> b130b2e3
    }
}

<<<<<<< HEAD
/// [2.2.2.16 HCardAndDisposition_Call]
///
/// [2.2.2.16 HCardAndDisposition_Call]: https://learn.microsoft.com/en-us/openspecs/windows_protocols/ms-rdpesc/f15ae865-9e99-4c5b-bb43-15a6b4885bd0
#[derive(Debug)]
pub struct HCardAndDispositionCall {
    pub handle: ScardHandle,
    pub disposition: u32,
}

impl HCardAndDispositionCall {
    const NAME: &'static str = "HCardAndDisposition_Call";

    pub fn decode(src: &mut ReadCursor<'_>) -> PduResult<Self> {
        Ok(rpce::Pdu::<Self>::decode(src)?.into_inner())
    }
}

impl rpce::HeaderlessDecode for HCardAndDispositionCall {
    fn decode(src: &mut ReadCursor<'_>) -> PduResult<Self> {
        let mut index = 0;
        let mut handle = ScardHandle::decode_ptr(src, &mut index)?;
        ensure_size!(in: src, size: size_of::<u32>());
        let disposition = src.read_u32();
        handle.decode_value(src)?;
        Ok(Self { handle, disposition })
=======
    fn name(&self) -> &'static str {
        Self::NAME
    }

    fn size(&self) -> usize {
        self.return_code.size() + self.handle.size() + 4 /* dwActiveProtocol */
>>>>>>> b130b2e3
    }
}<|MERGE_RESOLUTION|>--- conflicted
+++ resolved
@@ -5,11 +5,7 @@
 pub mod ndr;
 pub mod rpce;
 use super::efs::IoCtlCode;
-<<<<<<< HEAD
-use crate::pdu::esc::ndr::{Decode, Encode};
-=======
 use crate::pdu::esc::ndr::{Decode as NdrDecode, Encode as NdrEncode};
->>>>>>> b130b2e3
 use bitflags::bitflags;
 use ironrdp_pdu::{
     cast_length,
@@ -30,10 +26,7 @@
     ListReadersCall(ListReadersCall),
     GetStatusChangeCall(GetStatusChangeCall),
     ConnectCall(ConnectCall),
-<<<<<<< HEAD
     HCardAndDispositionCall(HCardAndDispositionCall),
-=======
->>>>>>> b130b2e3
     Unsupported,
 }
 
@@ -47,12 +40,9 @@
             ScardIoCtlCode::ListReadersW => Ok(ScardCall::ListReadersCall(ListReadersCall::decode(src)?)),
             ScardIoCtlCode::GetStatusChangeW => Ok(ScardCall::GetStatusChangeCall(GetStatusChangeCall::decode(src)?)),
             ScardIoCtlCode::ConnectW => Ok(ScardCall::ConnectCall(ConnectCall::decode(src)?)),
-<<<<<<< HEAD
             ScardIoCtlCode::BeginTransaction => Ok(ScardCall::HCardAndDispositionCall(
                 HCardAndDispositionCall::decode(src)?,
             )),
-=======
->>>>>>> b130b2e3
             _ => {
                 warn!(?io_ctl_code, "Unsupported ScardIoCtlCode");
                 // TODO: maybe this should be an error
@@ -67,33 +57,13 @@
 /// [2.2.1.1 REDIR_SCARDCONTEXT]: https://learn.microsoft.com/en-us/openspecs/windows_protocols/ms-rdpesc/060abee1-e520-4149-9ef7-ce79eb500a59
 #[derive(Debug, Copy, Clone)]
 pub struct ScardContext {
-<<<<<<< HEAD
-    pub length: u32,
-    // Shortcut: we always create 4-byte context values.
-    // The spec allows this field to have variable length.
-=======
     /// Shortcut: we always create 4-byte context values.
     /// The spec allows this field to have variable length.
->>>>>>> b130b2e3
     pub value: u32,
 }
 
 impl ScardContext {
     const NAME: &'static str = "REDIR_SCARDCONTEXT";
-<<<<<<< HEAD
-
-    pub fn new(value: u32) -> Self {
-        Self {
-            length: size_of::<u32>() as u32,
-            value,
-        }
-    }
-}
-
-impl ndr::Encode for ScardContext {
-    fn encode_ptr(&self, index: &mut u32, dst: &mut WriteCursor<'_>) -> PduResult<()> {
-        ndr::encode_ptr(Some(self.length), index, dst)
-=======
     /// See [`ScardContext::value`]
     const VALUE_LENGTH: u32 = 4;
 
@@ -105,16 +75,11 @@
 impl NdrEncode for ScardContext {
     fn encode_ptr(&self, index: &mut u32, dst: &mut WriteCursor<'_>) -> PduResult<()> {
         ndr::encode_ptr(Some(Self::VALUE_LENGTH), index, dst)
->>>>>>> b130b2e3
     }
 
     fn encode_value(&self, dst: &mut WriteCursor<'_>) -> PduResult<()> {
         ensure_size!(in: dst, size: self.size_value());
-<<<<<<< HEAD
-        dst.write_u32(self.length);
-=======
         dst.write_u32(Self::VALUE_LENGTH);
->>>>>>> b130b2e3
         dst.write_u32(self.value);
         Ok(())
     }
@@ -124,44 +89,17 @@
     }
 
     fn size_value(&self) -> usize {
-<<<<<<< HEAD
-        size_of::<u32>() * 2 /* self.length, self.value */
-    }
-}
-
-impl ndr::Decode for ScardContext {
-=======
         4 /* cbContext */ + 4 /* pbContext */
     }
 }
 
 impl NdrDecode for ScardContext {
->>>>>>> b130b2e3
     fn decode_ptr(src: &mut ReadCursor<'_>, index: &mut u32) -> PduResult<Self>
     where
         Self: Sized,
     {
         ensure_size!(in: src, size: size_of::<u32>());
         let length = src.read_u32();
-<<<<<<< HEAD
-        let _ptr = ndr::decode_ptr(src, index)?;
-        Ok(Self { length, value: 0 })
-    }
-
-    fn decode_value(&mut self, src: &mut ReadCursor<'_>) -> PduResult<()> {
-        ensure_size!(in: src, size: size_of::<u32>()*2);
-        let length = src.read_u32();
-        if length != self.length {
-            error!(?length, ?self.length, "Mismatched length in ScardContext reference and value");
-            Err(invalid_message_err!(
-                "decode_value",
-                "mismatched length in ScardContext reference and value"
-            ))
-        } else {
-            self.value = src.read_u32();
-            Ok(())
-        }
-=======
         if length != Self::VALUE_LENGTH {
             error!(?length, "Unsupported value length in ScardContext");
             return Err(invalid_message_err!(
@@ -186,7 +124,6 @@
         }
         self.value = src.read_u32();
         Ok(())
->>>>>>> b130b2e3
     }
 }
 
@@ -199,11 +136,7 @@
     pub common: ReaderStateCommonCall,
 }
 
-<<<<<<< HEAD
-impl ndr::Decode for ReaderState {
-=======
 impl NdrDecode for ReaderState {
->>>>>>> b130b2e3
     fn decode_ptr(src: &mut ReadCursor<'_>, index: &mut u32) -> PduResult<Self> {
         let _reader_ptr = ndr::decode_ptr(src, index)?;
         let common = ReaderStateCommonCall::decode(src)?;
@@ -1002,11 +935,7 @@
     const NAME: &'static str = "Connect_Common";
 }
 
-<<<<<<< HEAD
-impl ndr::Decode for ConnectCommon {
-=======
 impl NdrDecode for ConnectCommon {
->>>>>>> b130b2e3
     fn decode_ptr(src: &mut ReadCursor<'_>, index: &mut u32) -> PduResult<Self>
     where
         Self: Sized,
@@ -1033,15 +962,6 @@
     /// [2.2.5 Protocol Identifier]: https://learn.microsoft.com/en-us/openspecs/windows_protocols/ms-rdpesc/41673567-2710-4e86-be87-7b6f46fe10af
     #[derive(Debug, Clone)]
     pub struct CardProtocol: u32 {
-<<<<<<< HEAD
-        const SCARD_PROTOCOL_UNDEFINED = 0x00000000;
-        const SCARD_PROTOCOL_T0 = 0x00000001;
-        const SCARD_PROTOCOL_T1 = 0x00000002;
-        const SCARD_PROTOCOL_TX = 0x00000003;
-        const SCARD_PROTOCOL_RAW = 0x00010000;
-        const SCARD_PROTOCOL_DEFAULT = 0x80000000;
-        const SCARD_PROTOCOL_OPTIMAL = 0x00000000;
-=======
         const SCARD_PROTOCOL_UNDEFINED = 0x0000_0000;
         const SCARD_PROTOCOL_T0 = 0x0000_0001;
         const SCARD_PROTOCOL_T1 = 0x0000_0002;
@@ -1049,7 +969,6 @@
         const SCARD_PROTOCOL_RAW = 0x0001_0000;
         const SCARD_PROTOCOL_DEFAULT = 0x8000_0000;
         const SCARD_PROTOCOL_OPTIMAL = 0x0000_0000;
->>>>>>> b130b2e3
     }
 }
 
@@ -1059,27 +978,6 @@
 #[derive(Debug)]
 pub struct ScardHandle {
     context: ScardContext,
-<<<<<<< HEAD
-    length: u32,
-    // Shortcut: we always create 4-byte handle values.
-    // The spec allows this field to have variable length.
-    value: u32,
-}
-
-impl ScardHandle {
-    const NAME: &'static str = "REDIR_SCARDHANDLE";
-
-    pub fn new(context: ScardContext, value: u32) -> Self {
-        Self {
-            context,
-            length: 4,
-            value,
-        }
-    }
-}
-
-impl ndr::Decode for ScardHandle {
-=======
     /// Shortcut: we always create 4-byte handle values.
     /// The spec allows this field to have variable length.
     value: u32,
@@ -1096,22 +994,11 @@
 }
 
 impl NdrDecode for ScardHandle {
->>>>>>> b130b2e3
     fn decode_ptr(src: &mut ReadCursor<'_>, index: &mut u32) -> PduResult<Self>
     where
         Self: Sized,
     {
         let context = ScardContext::decode_ptr(src, index)?;
-<<<<<<< HEAD
-        ensure_size!(ctx: "Handle::decode_ptr", in: src, size: size_of::<u32>());
-        let length = src.read_u32();
-        let _ptr = ndr::decode_ptr(src, index)?;
-        Ok(Self {
-            context,
-            length,
-            value: 0,
-        })
-=======
         ensure_size!(ctx: "ScardHandle::decode_ptr", in: src, size: size_of::<u32>());
         let length = src.read_u32();
         if length != Self::VALUE_LENGTH {
@@ -1123,31 +1010,18 @@
         }
         let _ptr = ndr::decode_ptr(src, index)?;
         Ok(Self { context, value: 0 })
->>>>>>> b130b2e3
     }
 
     fn decode_value(&mut self, src: &mut ReadCursor<'_>) -> PduResult<()> {
         self.context.decode_value(src)?;
         ensure_size!(in: src, size: size_of::<u32>());
         let length = src.read_u32();
-<<<<<<< HEAD
-        if length != self.length {
-            Err(invalid_message_err!(
-                "decode_value",
-                "mismatched length in Handle reference and value"
-            ))
-        } else {
-            ensure_size!(in: src, size: size_of::<u32>());
-            self.value = src.read_u32();
-            Ok(())
-=======
         if length != Self::VALUE_LENGTH {
             error!(?length, "Unsupported value length in ScardHandle");
             return Err(invalid_message_err!(
                 "decode_value",
                 "unsupported value length in ScardHandle"
             ));
->>>>>>> b130b2e3
         }
         ensure_size!(in: src, size: size_of::<u32>());
         self.value = src.read_u32();
@@ -1155,28 +1029,17 @@
     }
 }
 
-<<<<<<< HEAD
-impl ndr::Encode for ScardHandle {
-    fn encode_ptr(&self, index: &mut u32, dst: &mut WriteCursor<'_>) -> PduResult<()> {
-        self.context.encode_ptr(index, dst)?;
-        ndr::encode_ptr(Some(self.length), index, dst)?;
-=======
 impl NdrEncode for ScardHandle {
     fn encode_ptr(&self, index: &mut u32, dst: &mut WriteCursor<'_>) -> PduResult<()> {
         self.context.encode_ptr(index, dst)?;
         ndr::encode_ptr(Some(Self::VALUE_LENGTH), index, dst)?;
->>>>>>> b130b2e3
         Ok(())
     }
 
     fn encode_value(&self, dst: &mut WriteCursor<'_>) -> PduResult<()> {
         ensure_size!(in: dst, size: self.size_value());
         self.context.encode_value(dst)?;
-<<<<<<< HEAD
-        dst.write_u32(self.length);
-=======
         dst.write_u32(Self::VALUE_LENGTH);
->>>>>>> b130b2e3
         dst.write_u32(self.value);
         Ok(())
     }
@@ -1186,11 +1049,7 @@
     }
 
     fn size_value(&self) -> usize {
-<<<<<<< HEAD
-        self.context.size_value() + size_of::<u32>() * 2 /* self.length, self.value */
-=======
         self.context.size_value() + 4 /* cbHandle */ + 4 /* pbHandle */
->>>>>>> b130b2e3
     }
 }
 
@@ -1203,7 +1062,6 @@
     pub handle: ScardHandle,
     pub active_protocol: CardProtocol,
 }
-<<<<<<< HEAD
 
 impl ConnectReturn {
     const NAME: &'static str = "Connect_Return";
@@ -1230,39 +1088,13 @@
 
     fn name(&self) -> &'static str {
         Self::NAME
-=======
-
-impl ConnectReturn {
-    const NAME: &'static str = "Connect_Return";
-
-    pub fn new(return_code: ReturnCode, handle: ScardHandle, active_protocol: CardProtocol) -> rpce::Pdu<Self> {
-        rpce::Pdu(Self {
-            return_code,
-            handle,
-            active_protocol,
-        })
->>>>>>> b130b2e3
-    }
-}
-
-<<<<<<< HEAD
+    }
+
     fn size(&self) -> usize {
-        self.return_code.size() + self.handle.size() + size_of::<u32>() // self.active_protocol
-=======
-impl rpce::HeaderlessEncode for ConnectReturn {
-    fn encode(&self, dst: &mut WriteCursor<'_>) -> PduResult<()> {
-        ensure_size!(in: dst, size: self.size());
-        dst.write_u32(self.return_code.into());
-        let mut index = 0;
-        self.handle.encode_ptr(&mut index, dst)?;
-        dst.write_u32(self.active_protocol.bits());
-        self.handle.encode_value(dst)?;
-        Ok(())
->>>>>>> b130b2e3
-    }
-}
-
-<<<<<<< HEAD
+        self.return_code.size() + self.handle.size() + 4 /* dwActiveProtocol */
+    }
+}
+
 /// [2.2.2.16 HCardAndDisposition_Call]
 ///
 /// [2.2.2.16 HCardAndDisposition_Call]: https://learn.microsoft.com/en-us/openspecs/windows_protocols/ms-rdpesc/f15ae865-9e99-4c5b-bb43-15a6b4885bd0
@@ -1288,13 +1120,5 @@
         let disposition = src.read_u32();
         handle.decode_value(src)?;
         Ok(Self { handle, disposition })
-=======
-    fn name(&self) -> &'static str {
-        Self::NAME
-    }
-
-    fn size(&self) -> usize {
-        self.return_code.size() + self.handle.size() + 4 /* dwActiveProtocol */
->>>>>>> b130b2e3
     }
 }
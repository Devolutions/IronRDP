#![doc = include_str!("../README.md")]
#![allow(clippy::arithmetic_side_effects)] // FIXME: remove
#![allow(clippy::cast_lossless)] // FIXME: remove
#![allow(clippy::cast_possible_truncation)] // FIXME: remove
#![allow(clippy::cast_possible_wrap)] // FIXME: remove
#![allow(clippy::cast_sign_loss)] // FIXME: remove

#[macro_use]
extern crate tracing;

mod backend;
pub mod pdu;
<<<<<<< HEAD
use crate::pdu::{
    efs::{
        ClientNameRequest, ClientNameRequestUnicodeFlag, CoreCapability, CoreCapabilityKind, VersionAndIdPdu,
        VersionAndIdPduKind,
    },
    RdpdrPdu,
};
pub use backend::{noop::NoopRdpdrBackend, RdpdrBackend};
use ironrdp_pdu::{cursor::ReadCursor, gcc::ChannelName};
use ironrdp_pdu::{decode_cursor, other_err, PduResult};
use ironrdp_svc::{impl_as_any, CompressionCondition, StaticVirtualChannelProcessor, SvcMessage};
use pdu::{
    efs::{
        Capabilities, ClientDeviceListAnnounce, DeviceControlRequest, DeviceIoRequest, Devices,
        ServerDeviceAnnounceResponse,
    },
    esc::{ScardAccessStartedEventCall, ScardIoCtlCode},
=======

use ironrdp_pdu::gcc::ChannelName;
use ironrdp_pdu::{decode, other_err, PduResult};
use ironrdp_svc::{impl_as_any, CompressionCondition, StaticVirtualChannelProcessor, SvcMessage};

use crate::pdu::efs::{
    Capabilities, ClientDeviceListAnnounce, ClientNameRequest, ClientNameRequestUnicodeFlag, CoreCapability,
    CoreCapabilityKind, Devices, VersionAndIdPdu, VersionAndIdPduKind,
>>>>>>> d8c6efa3
};
use tracing::{debug, trace, warn};

/// The RDPDR channel as specified in [\[MS-RDPEFS\]].
///
/// This channel must always be advertised with the "rdpsnd"
/// channel in order for the server to send anything back to it,
/// see: [\[MS-RDPEFS\] Appendix A<1>]
///
/// [\[MS-RDPEFS\]]: https://learn.microsoft.com/en-us/openspecs/windows_protocols/ms-rdpefs/34d9de58-b2b5-40b6-b970-f82d4603bdb5
/// [\[MS-RDPEFS\] Appendix A<1>]: https://learn.microsoft.com/en-us/openspecs/windows_protocols/ms-rdpefs/fd28bfd9-dae2-4a78-abe1-b4efa208b7aa#Appendix_A_1
#[derive(Debug)]
pub struct Rdpdr {
    /// TODO: explain what this is
    computer_name: String,
    capabilities: Capabilities,
    /// Pre-configured list of devices to announce to the server.
    ///
    /// All devices not of the type [`DeviceType::Filesystem`] must be declared here.
    device_list: Devices,
    backend: Box<dyn RdpdrBackend>,
}

impl Rdpdr {
    pub const NAME: ChannelName = ChannelName::from_static(b"rdpdr\0\0\0");

    /// Creates a new [`Rdpdr`].
    pub fn new(backend: Box<dyn RdpdrBackend>, computer_name: String) -> Self {
        Self {
            computer_name,
            capabilities: Capabilities::new(),
            device_list: Devices::new(),
            backend,
        }
    }

    #[must_use]
    pub fn with_smartcard(mut self, device_id: u32) -> Self {
        self.device_list.add_smartcard(device_id);
        self.capabilities.add_smartcard();
        self
    }

    fn handle_server_announce(&mut self, req: VersionAndIdPdu) -> PduResult<Vec<SvcMessage>> {
        let client_announce_reply = RdpdrPdu::VersionAndIdPdu(VersionAndIdPdu::new_client_announce_reply(req)?);
        trace!("sending {:?}", client_announce_reply);

        let client_name_request = RdpdrPdu::ClientNameRequest(ClientNameRequest::new(
            self.computer_name.clone(),
            ClientNameRequestUnicodeFlag::Unicode,
        ));
        trace!("sending {:?}", client_name_request);

        Ok(vec![
            SvcMessage::from(client_announce_reply),
            SvcMessage::from(client_name_request),
        ])
    }

    fn handle_server_capability(&mut self, _req: CoreCapability) -> PduResult<Vec<SvcMessage>> {
        let res = RdpdrPdu::CoreCapability(CoreCapability::new_response(self.capabilities.clone_inner()));
        trace!("sending {:?}", res);
        Ok(vec![SvcMessage::from(res)])
    }

    fn handle_client_id_confirm(&mut self) -> PduResult<Vec<SvcMessage>> {
        let res = RdpdrPdu::ClientDeviceListAnnounce(ClientDeviceListAnnounce {
            device_list: self.device_list.clone_inner(),
        });
        trace!("sending {:?}", res);
        Ok(vec![SvcMessage::from(res)])
    }

    fn handle_server_device_announce_response(&self, pdu: ServerDeviceAnnounceResponse) -> PduResult<Vec<SvcMessage>> {
        self.backend.handle_server_device_announce_response(pdu)?;
        Ok(Vec::new())
    }

    fn handle_device_io_request(
        &self,
        pdu: DeviceIoRequest,
        payload: &mut ReadCursor<'_>,
    ) -> PduResult<Vec<SvcMessage>> {
        if self.is_for_smartcard(&pdu) {
            let req = DeviceControlRequest::<ScardIoCtlCode>::decode(pdu, payload)?;
            match req.io_control_code {
                ScardIoCtlCode::AccessStartedEvent => {
                    let call = ScardAccessStartedEventCall::decode(payload)?;
                    debug!(?req, ?call, "received smartcard ioctl");
                    self.backend.handle_scard_access_started_event_call(req, call)?;
                }
                _ => {
                    warn!(?req, "received unimplemented smartcard ioctl");
                }
            }
            Ok(Vec::new())
        } else {
            Err(other_err!("Rdpdr", "received unexpected packet"))
        }
    }

    fn is_for_smartcard(&self, pdu: &DeviceIoRequest) -> bool {
        self.device_list.is_smartcard(pdu.device_id)
    }
}

impl_as_any!(Rdpdr);

impl StaticVirtualChannelProcessor for Rdpdr {
    fn channel_name(&self) -> ChannelName {
        Self::NAME
    }

    fn compression_condition(&self) -> CompressionCondition {
        CompressionCondition::WhenRdpDataIsCompressed
    }

    fn process(&mut self, payload: &[u8]) -> PduResult<Vec<SvcMessage>> {
        let mut payload = ReadCursor::new(payload);
        let pdu = decode_cursor::<RdpdrPdu>(&mut payload)?;
        debug!("received {:?}", pdu);

        match pdu {
            RdpdrPdu::VersionAndIdPdu(pdu) if pdu.kind == VersionAndIdPduKind::ServerAnnounceRequest => {
                self.handle_server_announce(pdu)
            }
            RdpdrPdu::CoreCapability(pdu) if pdu.kind == CoreCapabilityKind::ServerCoreCapabilityRequest => {
                self.handle_server_capability(pdu)
            }
            RdpdrPdu::VersionAndIdPdu(pdu) if pdu.kind == VersionAndIdPduKind::ServerClientIdConfirm => {
                self.handle_client_id_confirm()
            }
<<<<<<< HEAD
            RdpdrPdu::ServerDeviceAnnounceResponse(pdu) => self.handle_server_device_announce_response(pdu),
            RdpdrPdu::DeviceIoRequest(pdu) => self.handle_device_io_request(pdu, &mut payload),
=======
            RdpdrPdu::ServerDeviceAnnounceResponse(pdu) => {
                warn!(?pdu, "received unimplemented packet"); // todo
                Ok(Vec::new())
            }
>>>>>>> d8c6efa3
            RdpdrPdu::Unimplemented => {
                warn!(?pdu, "received unimplemented packet");
                Ok(Vec::new())
            }
            // TODO: This can eventually become a `_ => {}` block, but being explicit for now
            // to make sure we don't miss handling new RdpdrPdu variants here during active development.
            RdpdrPdu::ClientNameRequest(_)
            | RdpdrPdu::ClientDeviceListAnnounce(_)
            | RdpdrPdu::VersionAndIdPdu(_)
            | RdpdrPdu::CoreCapability(_)
            | RdpdrPdu::DeviceControlResponse(_) => Err(other_err!("Rdpdr", "received unexpected packet")),
        }
    }
}<|MERGE_RESOLUTION|>--- conflicted
+++ resolved
@@ -10,36 +10,16 @@
 
 mod backend;
 pub mod pdu;
-<<<<<<< HEAD
-use crate::pdu::{
-    efs::{
-        ClientNameRequest, ClientNameRequestUnicodeFlag, CoreCapability, CoreCapabilityKind, VersionAndIdPdu,
-        VersionAndIdPduKind,
-    },
-    RdpdrPdu,
+pub use backend::{noop::NoopRdpdrBackend, RdpdrBackend};
+use ironrdp_pdu::{cursor::ReadCursor, decode_cursor, gcc::ChannelName, other_err, PduResult};
+use ironrdp_svc::{impl_as_any, CompressionCondition, StaticVirtualChannelProcessor, SvcMessage};
+use pdu::efs::{
+    Capabilities, ClientDeviceListAnnounce, ClientNameRequest, ClientNameRequestUnicodeFlag, CoreCapability,
+    CoreCapabilityKind, DeviceControlRequest, DeviceIoRequest, Devices, ServerDeviceAnnounceResponse, VersionAndIdPdu,
+    VersionAndIdPduKind,
 };
-pub use backend::{noop::NoopRdpdrBackend, RdpdrBackend};
-use ironrdp_pdu::{cursor::ReadCursor, gcc::ChannelName};
-use ironrdp_pdu::{decode_cursor, other_err, PduResult};
-use ironrdp_svc::{impl_as_any, CompressionCondition, StaticVirtualChannelProcessor, SvcMessage};
-use pdu::{
-    efs::{
-        Capabilities, ClientDeviceListAnnounce, DeviceControlRequest, DeviceIoRequest, Devices,
-        ServerDeviceAnnounceResponse,
-    },
-    esc::{ScardAccessStartedEventCall, ScardIoCtlCode},
-=======
-
-use ironrdp_pdu::gcc::ChannelName;
-use ironrdp_pdu::{decode, other_err, PduResult};
-use ironrdp_svc::{impl_as_any, CompressionCondition, StaticVirtualChannelProcessor, SvcMessage};
-
-use crate::pdu::efs::{
-    Capabilities, ClientDeviceListAnnounce, ClientNameRequest, ClientNameRequestUnicodeFlag, CoreCapability,
-    CoreCapabilityKind, Devices, VersionAndIdPdu, VersionAndIdPduKind,
->>>>>>> d8c6efa3
-};
-use tracing::{debug, trace, warn};
+use pdu::esc::{ScardAccessStartedEventCall, ScardIoCtlCode};
+use pdu::RdpdrPdu;
 
 /// The RDPDR channel as specified in [\[MS-RDPEFS\]].
 ///
@@ -170,15 +150,8 @@
             RdpdrPdu::VersionAndIdPdu(pdu) if pdu.kind == VersionAndIdPduKind::ServerClientIdConfirm => {
                 self.handle_client_id_confirm()
             }
-<<<<<<< HEAD
             RdpdrPdu::ServerDeviceAnnounceResponse(pdu) => self.handle_server_device_announce_response(pdu),
             RdpdrPdu::DeviceIoRequest(pdu) => self.handle_device_io_request(pdu, &mut payload),
-=======
-            RdpdrPdu::ServerDeviceAnnounceResponse(pdu) => {
-                warn!(?pdu, "received unimplemented packet"); // todo
-                Ok(Vec::new())
-            }
->>>>>>> d8c6efa3
             RdpdrPdu::Unimplemented => {
                 warn!(?pdu, "received unimplemented packet");
                 Ok(Vec::new())

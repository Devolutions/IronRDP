--- conflicted
+++ resolved
@@ -237,16 +237,6 @@
 
     /// Creates a new [`DisplayControlMonitorLayout`] with a single primary monitor
     /// with the given `width` and `height`.
-<<<<<<< HEAD
-    pub fn new_single_primary_monitor(width: u32, height: u32) -> PduResult<Self> {
-        let monitors = vec![
-            MonitorLayoutEntry::new_primary(width, height)?.with_orientation(if width > height {
-                MonitorOrientation::Landscape
-            } else {
-                MonitorOrientation::Portrait
-            }),
-        ];
-=======
     pub fn new_single_primary_monitor(
         width: u32,
         height: u32,
@@ -263,7 +253,6 @@
                         MonitorOrientation::Portrait
                     }),
             ];
->>>>>>> 6945c5d4
         Ok(DisplayControlMonitorLayout::new(&monitors).unwrap())
     }
 
@@ -372,9 +361,6 @@
     /// - `width` and `height` MUST be >= 200 and <= 8192.
     /// - `width` SHOULD be even. If it is odd, it will be adjusted
     ///   to the nearest even number by subtracting 1.
-<<<<<<< HEAD
-    fn new_impl(mut width: u32, height: u32) -> PduResult<Self> {
-=======
     fn new_impl(
         mut width: u32,
         height: u32,
@@ -382,7 +368,6 @@
         physical_width: u32,
         physical_height: u32,
     ) -> PduResult<Self> {
->>>>>>> 6945c5d4
         if width % 2 != 0 {
             let prev_width = width;
             width = width.saturating_sub(1);

--- conflicted
+++ resolved
@@ -24,10 +24,7 @@
 session = ["dep:ironrdp-session"]
 graphics = ["dep:ironrdp-graphics"]
 input = ["dep:ironrdp-input"]
-<<<<<<< HEAD
-=======
 server = ["dep:ironrdp-server"]
->>>>>>> aeec4c0a
 svc = ["dep:ironrdp-svc"]
 dvc = ["dep:ironrdp-dvc"]
 rdpdr = ["dep:ironrdp-rdpdr"]
@@ -41,12 +38,6 @@
 ironrdp-session = { workspace = true, optional = true }
 ironrdp-graphics = { workspace = true, optional = true }
 ironrdp-input = { workspace = true, optional = true }
-<<<<<<< HEAD
-ironrdp-svc = { workspace = true, optional = true }
-ironrdp-dvc = { workspace = true, optional = true }
-ironrdp-rdpdr = { workspace = true, optional = true }
-ironrdp-rdpsnd = { workspace = true, optional = true }
-=======
 ironrdp-server = { workspace = true, optional = true }
 ironrdp-svc = { workspace = true, optional = true }
 ironrdp-dvc = { workspace = true, optional = true }
@@ -54,5 +45,4 @@
 ironrdp-rdpsnd = { workspace = true, optional = true }
 
 [package.metadata.docs.rs]
-all-features = true
->>>>>>> aeec4c0a
+all-features = true
--- conflicted
+++ resolved
@@ -2,9 +2,6 @@
 
 RDP PDU encoding and decoding library.
 
-<<<<<<< HEAD
-## TODO: overview of encoding and decoding traits
-=======
 ## WIP: overview of encoding and decoding traits
 
 It’s important for `PduEncode` to be object-safe in order to enable patterns such as the one
@@ -19,7 +16,6 @@
 (The actual trait is a bit more complicated, but this gives the rough idea.)
 
 TODO: elaborate this section
->>>>>>> aeec4c0a
 
 ## Difference between `WriteBuf` and `WriteCursor`
 
@@ -84,24 +80,16 @@
         ServerOrder::DoThis => {
             // do this
             let response = DoThisResponse { … };
-<<<<<<< HEAD
-            ironrdp_pdu::encode_buf(response, output)?; // buffer is grown, or not, as appropriate, and `DoThisResponse` is encoded in the "unfilled" region
-=======
 
             // buffer is grown, or not, as appropriate, and `DoThisResponse` is encoded in the "unfilled" region
             ironrdp_pdu::encode_buf(response, output)?;
->>>>>>> aeec4c0a
         }
         ServerOrder::DoThat => {
             // do that
             let response = DoThatResponse { … };
-<<<<<<< HEAD
-            ironrdp_pdu::encode_buf(response, output)?; // same here
-=======
 
             // same as above
             ironrdp_pdu::encode_buf(response, output)?;
->>>>>>> aeec4c0a
         }
     }
 
@@ -112,11 +100,7 @@
 Methods such as `write_u8` are overlapping with the `WriteCursor` API, but it’s mostly for
 convenience if one needs to manually write something in an ad-hoc fashion.
 
-<<<<<<< HEAD
-Otherwise, using `WriteCursor` is prefered in order to write `no-std` and `no-alloc` friendly code.
-=======
 Otherwise, using `WriteCursor` is preferred in order to write `no-std` and `no-alloc` friendly code.
->>>>>>> aeec4c0a
 
 ## Most PDUs are "plain old data" structures with public fields
 
@@ -145,8 +129,4 @@
 [1]: https://doc.rust-lang.org/reference/expressions/struct-expr.html#field-struct-expression
 [2]: https://doc.rust-lang.org/reference/expressions/struct-expr.html#functional-update-syntax
 [3]: https://matklad.github.io/2022/05/29/builder-lite.html
-<<<<<<< HEAD
-[4]: https://xaeroxe.github.io/init-struct-pattern/
-=======
-[4]: https://xaeroxe.github.io/init-struct-pattern/
->>>>>>> aeec4c0a
+[4]: https://xaeroxe.github.io/init-struct-pattern/
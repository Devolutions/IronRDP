use bitflags::bitflags;
use num_derive::{FromPrimitive, ToPrimitive};
use num_traits::{FromPrimitive, ToPrimitive};

use crate::codecs::rfx::FrameAcknowledgePdu;
use crate::cursor::{ReadCursor, WriteCursor};
use crate::input::InputEventPdu;
use crate::rdp::capability_sets::{ClientConfirmActive, ServerDemandActive};
use crate::rdp::client_info;
use crate::rdp::finalization_messages::{ControlPdu, FontPdu, MonitorLayoutPdu, SynchronizePdu};
use crate::rdp::refresh_rectangle::RefreshRectanglePdu;
use crate::rdp::server_error_info::ServerSetErrorInfoPdu;
use crate::rdp::session_info::SaveSessionInfoPdu;
use crate::rdp::suppress_output::SuppressOutputPdu;
use crate::{PduDecode, PduEncode, PduResult};

pub const BASIC_SECURITY_HEADER_SIZE: usize = 4;
pub const SHARE_DATA_HEADER_COMPRESSION_MASK: u8 = 0xF;
const SHARE_CONTROL_HEADER_MASK: u16 = 0xF;
const SHARE_CONTROL_HEADER_SIZE: usize = 2 * 3 + 4;

const PROTOCOL_VERSION: u16 = 0x10;

// ShareDataHeader
const PADDING_FIELD_SIZE: usize = 1;
const STREAM_ID_FIELD_SIZE: usize = 1;
const UNCOMPRESSED_LENGTH_FIELD_SIZE: usize = 2;
const PDU_TYPE_FIELD_SIZE: usize = 1;
const COMPRESSION_TYPE_FIELD_SIZE: usize = 1;
const COMPRESSED_LENGTH_FIELD_SIZE: usize = 2;

#[derive(Debug, Clone, PartialEq, Eq)]
pub struct BasicSecurityHeader {
    pub flags: BasicSecurityHeaderFlags,
}

impl BasicSecurityHeader {
    const NAME: &'static str = "BasicSecurityHeader";

    pub const FIXED_PART_SIZE: usize = BASIC_SECURITY_HEADER_SIZE;
}

impl PduEncode for BasicSecurityHeader {
    fn encode(&self, dst: &mut WriteCursor<'_>) -> PduResult<()> {
        ensure_fixed_part_size!(in: dst);

        dst.write_u16(self.flags.bits());
        dst.write_u16(0); // flags_hi
        Ok(())
    }

    fn name(&self) -> &'static str {
        Self::NAME
    }

    fn size(&self) -> usize {
        Self::FIXED_PART_SIZE
    }
}

impl<'de> PduDecode<'de> for BasicSecurityHeader {
    fn decode(src: &mut ReadCursor<'de>) -> PduResult<Self> {
        ensure_fixed_part_size!(in: src);

        let flags = BasicSecurityHeaderFlags::from_bits(src.read_u16())
            .ok_or(invalid_message_err!("securityHeader", "invalid basic security header"))?;
        let _flags_hi = src.read_u16(); // unused

        Ok(Self { flags })
    }
}

#[derive(Debug, Clone, PartialEq, Eq)]
pub struct ShareControlHeader {
    pub share_control_pdu: ShareControlPdu,
    pub pdu_source: u16,
    pub share_id: u32,
}

impl ShareControlHeader {
    const NAME: &'static str = "ShareControlHeader";

    const FIXED_PART_SIZE: usize = SHARE_CONTROL_HEADER_SIZE;
}

impl PduEncode for ShareControlHeader {
    fn encode(&self, dst: &mut WriteCursor<'_>) -> PduResult<()> {
        ensure_size!(in: dst, size: self.size());

        let pdu_type_with_version = PROTOCOL_VERSION | self.share_control_pdu.share_header_type().to_u16().unwrap();

        dst.write_u16(cast_length!(
            "len",
            self.share_control_pdu.size() + SHARE_CONTROL_HEADER_SIZE
        )?);
        dst.write_u16(pdu_type_with_version);
        dst.write_u16(self.pdu_source);
        dst.write_u32(self.share_id);

        self.share_control_pdu.encode(dst)
    }

    fn name(&self) -> &'static str {
        Self::NAME
    }

    fn size(&self) -> usize {
        Self::FIXED_PART_SIZE + self.share_control_pdu.size()
    }
}

impl<'de> PduDecode<'de> for ShareControlHeader {
    fn decode(src: &mut ReadCursor<'de>) -> PduResult<Self> {
        ensure_fixed_part_size!(in: src);

        let total_length = src.read_u16() as usize;
        let pdu_type_with_version = src.read_u16();
        let pdu_source = src.read_u16();
        let share_id = src.read_u32();

        let pdu_type = ShareControlPduType::from_u16(pdu_type_with_version & SHARE_CONTROL_HEADER_MASK)
            .ok_or_else(|| invalid_message_err!("pdu_type", "invalid pdu type"))?;
        let pdu_version = pdu_type_with_version & !SHARE_CONTROL_HEADER_MASK;
        if pdu_version != PROTOCOL_VERSION {
            return Err(invalid_message_err!("pdu_version", "invalid PDU version"));
        }

        let share_pdu = ShareControlPdu::from_type(src, pdu_type)?;
        let header = Self {
            share_control_pdu: share_pdu,
            pdu_source,
            share_id,
        };

        if pdu_type == ShareControlPduType::DataPdu {
            // Some windows version have an issue where
            // there is some padding not part of the inner unit.
            // Consume that data
            let header_length = header.size();

            if header_length != total_length {
                if total_length < header_length {
                    return Err(not_enough_bytes_err!(total_length, header_length));
                }

                let padding = total_length - header_length;
                ensure_size!(in: src, size: padding);
                read_padding!(src, padding);
            }
        }

        Ok(header)
    }
}

#[derive(Debug, Clone, PartialEq, Eq)]
pub enum ShareControlPdu {
    ServerDemandActive(ServerDemandActive),
    ClientConfirmActive(ClientConfirmActive),
    Data(ShareDataHeader),
    ServerDeactivateAll(ServerDeactivateAll),
}

impl ShareControlPdu {
    const NAME: &'static str = "ShareControlPdu";

    pub fn as_short_name(&self) -> &str {
        match self {
            ShareControlPdu::ServerDemandActive(_) => "Server Demand Active PDU",
            ShareControlPdu::ClientConfirmActive(_) => "Client Confirm Active PDU",
            ShareControlPdu::Data(_) => "Data PDU",
            ShareControlPdu::ServerDeactivateAll(_) => "Server Deactivate All PDU",
        }
    }

    pub fn share_header_type(&self) -> ShareControlPduType {
        match self {
            ShareControlPdu::ServerDemandActive(_) => ShareControlPduType::DemandActivePdu,
            ShareControlPdu::ClientConfirmActive(_) => ShareControlPduType::ConfirmActivePdu,
            ShareControlPdu::Data(_) => ShareControlPduType::DataPdu,
            ShareControlPdu::ServerDeactivateAll(_) => ShareControlPduType::DeactivateAllPdu,
        }
    }

    pub fn from_type(src: &mut ReadCursor<'_>, share_type: ShareControlPduType) -> PduResult<Self> {
        match share_type {
            ShareControlPduType::DemandActivePdu => {
                Ok(ShareControlPdu::ServerDemandActive(ServerDemandActive::decode(src)?))
            }
            ShareControlPduType::ConfirmActivePdu => {
                Ok(ShareControlPdu::ClientConfirmActive(ClientConfirmActive::decode(src)?))
            }
            ShareControlPduType::DataPdu => Ok(ShareControlPdu::Data(ShareDataHeader::decode(src)?)),
            ShareControlPduType::DeactivateAllPdu => {
                Ok(ShareControlPdu::ServerDeactivateAll(ServerDeactivateAll::decode(src)?))
            }
            _ => Err(invalid_message_err!("share_type", "unexpected share control PDU type")),
        }
    }
}

impl PduEncode for ShareControlPdu {
    fn encode(&self, dst: &mut WriteCursor<'_>) -> PduResult<()> {
        match self {
            ShareControlPdu::ServerDemandActive(pdu) => pdu.encode(dst),
            ShareControlPdu::ClientConfirmActive(pdu) => pdu.encode(dst),
            ShareControlPdu::Data(share_data_header) => share_data_header.encode(dst),
            ShareControlPdu::ServerDeactivateAll(deactivate_all) => deactivate_all.encode(dst),
        }
    }

    fn name(&self) -> &'static str {
        Self::NAME
    }

    fn size(&self) -> usize {
        match self {
            ShareControlPdu::ServerDemandActive(pdu) => pdu.size(),
            ShareControlPdu::ClientConfirmActive(pdu) => pdu.size(),
            ShareControlPdu::Data(share_data_header) => share_data_header.size(),
            ShareControlPdu::ServerDeactivateAll(deactivate_all) => deactivate_all.size(),
        }
    }
}

#[derive(Debug, Clone, PartialEq, Eq)]
pub struct ShareDataHeader {
    pub share_data_pdu: ShareDataPdu,
    pub stream_priority: StreamPriority,
    pub compression_flags: CompressionFlags,
    pub compression_type: client_info::CompressionType,
}

impl ShareDataHeader {
    const NAME: &'static str = "ShareDataHeader";

    const FIXED_PART_SIZE: usize = PADDING_FIELD_SIZE
        + STREAM_ID_FIELD_SIZE
        + UNCOMPRESSED_LENGTH_FIELD_SIZE
        + PDU_TYPE_FIELD_SIZE
        + COMPRESSION_TYPE_FIELD_SIZE
        + COMPRESSED_LENGTH_FIELD_SIZE;
}

impl PduEncode for ShareDataHeader {
    fn encode(&self, dst: &mut WriteCursor<'_>) -> PduResult<()> {
        ensure_size!(in: dst, size: self.size());

        if self.compression_flags.is_empty() {
            let compression_flags_with_type = self.compression_flags.bits() | self.compression_type.to_u8().unwrap();

            write_padding!(dst, 1);
            dst.write_u8(self.stream_priority.to_u8().unwrap());
            dst.write_u16(cast_length!(
                "uncompressedLength",
                self.share_data_pdu.size()
                    + PDU_TYPE_FIELD_SIZE
                    + COMPRESSION_TYPE_FIELD_SIZE
                    + COMPRESSED_LENGTH_FIELD_SIZE
            )?);
            dst.write_u8(self.share_data_pdu.share_header_type().to_u8().unwrap());
            dst.write_u8(compression_flags_with_type);
            dst.write_u16(0); // compressed length

            self.share_data_pdu.encode(dst)
        } else {
            Err(other_err!("Compression is not implemented"))
        }
    }

    fn name(&self) -> &'static str {
        Self::NAME
    }

    fn size(&self) -> usize {
        Self::FIXED_PART_SIZE + self.share_data_pdu.size()
    }
}

impl<'de> PduDecode<'de> for ShareDataHeader {
    fn decode(src: &mut ReadCursor<'de>) -> PduResult<Self> {
        ensure_fixed_part_size!(in: src);

        read_padding!(src, 1);
        let stream_priority = StreamPriority::from_u8(src.read_u8())
            .ok_or_else(|| invalid_message_err!("streamPriority", "Invalid stream priority"))?;
        let _uncompressed_length = src.read_u16();
        let pdu_type = ShareDataPduType::from_u8(src.read_u8())
            .ok_or_else(|| invalid_message_err!("pduType", "Invalid pdu type"))?;
        let compression_flags_with_type = src.read_u8();

        let compression_flags =
            CompressionFlags::from_bits_truncate(compression_flags_with_type & !SHARE_DATA_HEADER_COMPRESSION_MASK);
        let compression_type =
            client_info::CompressionType::from_u8(compression_flags_with_type & SHARE_DATA_HEADER_COMPRESSION_MASK)
                .ok_or_else(|| invalid_message_err!("compressionType", "Invalid compression type"))?;
        let _compressed_length = src.read_u16();

        let share_data_pdu = ShareDataPdu::from_type(src, pdu_type)?;

        Ok(Self {
            share_data_pdu,
            stream_priority,
            compression_flags,
            compression_type,
        })
    }
}

#[derive(Debug, Clone, PartialEq, Eq)]
pub enum ShareDataPdu {
    Synchronize(SynchronizePdu),
    Control(ControlPdu),
    FontList(FontPdu),
    FontMap(FontPdu),
    MonitorLayout(MonitorLayoutPdu),
    SaveSessionInfo(SaveSessionInfoPdu),
    FrameAcknowledge(FrameAcknowledgePdu),
    ServerSetErrorInfo(ServerSetErrorInfoPdu),
    Input(InputEventPdu),
    ShutdownRequest,
    ShutdownDenied,
    SuppressOutput(SuppressOutputPdu),
    RefreshRectangle(RefreshRectanglePdu),
}

impl ShareDataPdu {
    const NAME: &'static str = "ShareDataPdu";

    pub fn as_short_name(&self) -> &str {
        match self {
            ShareDataPdu::Synchronize(_) => "Synchronize PDU",
            ShareDataPdu::Control(_) => "Control PDU",
            ShareDataPdu::FontList(_) => "FontList PDU",
            ShareDataPdu::FontMap(_) => "Font Map PDU",
            ShareDataPdu::MonitorLayout(_) => "Monitor Layout PDU",
            ShareDataPdu::SaveSessionInfo(_) => "Save session info PDU",
            ShareDataPdu::FrameAcknowledge(_) => "Frame Acknowledge PDU",
            ShareDataPdu::ServerSetErrorInfo(_) => "Server Set Error Info PDU",
            ShareDataPdu::Input(_) => "Server Input PDU",
            ShareDataPdu::ShutdownRequest => "Shutdown Request PDU",
            ShareDataPdu::ShutdownDenied => "Shutdown Denied PDU",
            ShareDataPdu::SuppressOutput(_) => "Suppress Output PDU",
            ShareDataPdu::RefreshRectangle(_) => "Refresh Rectangle PDU",
        }
    }

    pub fn share_header_type(&self) -> ShareDataPduType {
        match self {
            ShareDataPdu::Synchronize(_) => ShareDataPduType::Synchronize,
            ShareDataPdu::Control(_) => ShareDataPduType::Control,
            ShareDataPdu::FontList(_) => ShareDataPduType::FontList,
            ShareDataPdu::FontMap(_) => ShareDataPduType::FontMap,
            ShareDataPdu::MonitorLayout(_) => ShareDataPduType::MonitorLayoutPdu,
            ShareDataPdu::SaveSessionInfo(_) => ShareDataPduType::SaveSessionInfo,
            ShareDataPdu::FrameAcknowledge(_) => ShareDataPduType::FrameAcknowledgePdu,
            ShareDataPdu::ServerSetErrorInfo(_) => ShareDataPduType::SetErrorInfoPdu,
            ShareDataPdu::Input(_) => ShareDataPduType::Input,
            ShareDataPdu::ShutdownRequest => ShareDataPduType::ShutdownRequest,
            ShareDataPdu::ShutdownDenied => ShareDataPduType::ShutdownDenied,
            ShareDataPdu::SuppressOutput(_) => ShareDataPduType::SuppressOutput,
            ShareDataPdu::RefreshRectangle(_) => ShareDataPduType::RefreshRectangle,
        }
    }

    fn from_type(src: &mut ReadCursor<'_>, share_type: ShareDataPduType) -> PduResult<Self> {
        match share_type {
            ShareDataPduType::Synchronize => Ok(ShareDataPdu::Synchronize(SynchronizePdu::decode(src)?)),
            ShareDataPduType::Control => Ok(ShareDataPdu::Control(ControlPdu::decode(src)?)),
            ShareDataPduType::FontList => Ok(ShareDataPdu::FontList(FontPdu::decode(src)?)),
            ShareDataPduType::FontMap => Ok(ShareDataPdu::FontMap(FontPdu::decode(src)?)),
            ShareDataPduType::MonitorLayoutPdu => Ok(ShareDataPdu::MonitorLayout(MonitorLayoutPdu::decode(src)?)),
            ShareDataPduType::SaveSessionInfo => Ok(ShareDataPdu::SaveSessionInfo(SaveSessionInfoPdu::decode(src)?)),
            ShareDataPduType::FrameAcknowledgePdu => {
                Ok(ShareDataPdu::FrameAcknowledge(FrameAcknowledgePdu::decode(src)?))
            }
            ShareDataPduType::SetErrorInfoPdu => {
                Ok(ShareDataPdu::ServerSetErrorInfo(ServerSetErrorInfoPdu::decode(src)?))
            }
            ShareDataPduType::Input => Ok(ShareDataPdu::Input(InputEventPdu::decode(src)?)),
            ShareDataPduType::ShutdownRequest => Ok(ShareDataPdu::ShutdownRequest),
            ShareDataPduType::ShutdownDenied => Ok(ShareDataPdu::ShutdownDenied),
            ShareDataPduType::SuppressOutput => Ok(ShareDataPdu::SuppressOutput(SuppressOutputPdu::decode(src)?)),
            ShareDataPduType::RefreshRectangle => Ok(ShareDataPdu::RefreshRectangle(RefreshRectanglePdu::decode(src)?)),
            ShareDataPduType::Update
            | ShareDataPduType::Pointer
            | ShareDataPduType::PlaySound
            | ShareDataPduType::SetKeyboardIndicators
            | ShareDataPduType::BitmapCachePersistentList
            | ShareDataPduType::BitmapCacheErrorPdu
            | ShareDataPduType::SetKeyboardImeStatus
            | ShareDataPduType::OffscreenCacheErrorPdu
            | ShareDataPduType::DrawNineGridErrorPdu
            | ShareDataPduType::DrawGdiPusErrorPdu
            | ShareDataPduType::ArcStatusPdu
            | ShareDataPduType::StatusInfoPdu => Err(other_err!("unsupported share data PDU")),
        }
    }
}

impl PduEncode for ShareDataPdu {
    fn encode(&self, dst: &mut WriteCursor<'_>) -> PduResult<()> {
        match self {
            ShareDataPdu::Synchronize(pdu) => pdu.encode(dst),
            ShareDataPdu::Control(pdu) => pdu.encode(dst),
            ShareDataPdu::FontList(pdu) | ShareDataPdu::FontMap(pdu) => pdu.encode(dst),
            ShareDataPdu::MonitorLayout(pdu) => pdu.encode(dst),
            ShareDataPdu::SaveSessionInfo(pdu) => pdu.encode(dst),
            ShareDataPdu::FrameAcknowledge(pdu) => pdu.encode(dst),
            ShareDataPdu::ServerSetErrorInfo(pdu) => pdu.encode(dst),
            ShareDataPdu::Input(pdu) => pdu.encode(dst),
            ShareDataPdu::ShutdownRequest | ShareDataPdu::ShutdownDenied => Ok(()),
            ShareDataPdu::SuppressOutput(pdu) => pdu.encode(dst),
            ShareDataPdu::RefreshRectangle(pdu) => pdu.encode(dst),
        }
    }

    fn name(&self) -> &'static str {
        Self::NAME
    }

    fn size(&self) -> usize {
        match self {
            ShareDataPdu::Synchronize(pdu) => pdu.size(),
            ShareDataPdu::Control(pdu) => pdu.size(),
            ShareDataPdu::FontList(pdu) | ShareDataPdu::FontMap(pdu) => pdu.size(),
            ShareDataPdu::MonitorLayout(pdu) => pdu.size(),
            ShareDataPdu::SaveSessionInfo(pdu) => pdu.size(),
            ShareDataPdu::FrameAcknowledge(pdu) => pdu.size(),
            ShareDataPdu::ServerSetErrorInfo(pdu) => pdu.size(),
            ShareDataPdu::Input(pdu) => pdu.size(),
            ShareDataPdu::ShutdownRequest | ShareDataPdu::ShutdownDenied => 0,
            ShareDataPdu::SuppressOutput(pdu) => pdu.size(),
            ShareDataPdu::RefreshRectangle(pdu) => pdu.size(),
        }
    }
}

bitflags! {
    #[derive(Debug, Clone, Copy, PartialEq, Eq, PartialOrd, Ord, Hash)]
    pub struct BasicSecurityHeaderFlags: u16 {
        const EXCHANGE_PKT = 0x0001;
        const TRANSPORT_REQ = 0x0002;
        const TRANSPORT_RSP = 0x0004;
        const ENCRYPT = 0x0008;
        const RESET_SEQNO = 0x0010;
        const IGNORE_SEQNO = 0x0020;
        const INFO_PKT = 0x0040;
        const LICENSE_PKT = 0x0080;
        const LICENSE_ENCRYPT_CS = 0x0100;
        const LICENSE_ENCRYPT_SC = 0x0200;
        const REDIRECTION_PKT = 0x0400;
        const SECURE_CHECKSUM = 0x0800;
        const AUTODETECT_REQ = 0x1000;
        const AUTODETECT_RSP = 0x2000;
        const HEARTBEAT = 0x4000;
        const FLAGSHI_VALID = 0x8000;
    }
}

#[derive(Debug, Copy, Clone, PartialEq, Eq, FromPrimitive, ToPrimitive)]
pub enum StreamPriority {
    Undefined = 0,
    Low = 1,
    Medium = 2,
    High = 4,
}

#[derive(Debug, Copy, Clone, PartialEq, Eq, FromPrimitive, ToPrimitive)]
pub enum ShareControlPduType {
    DemandActivePdu = 0x1,
    ConfirmActivePdu = 0x3,
    DeactivateAllPdu = 0x6,
    DataPdu = 0x7,
    ServerRedirect = 0xa,
}

#[derive(Debug, Copy, Clone, PartialEq, Eq, FromPrimitive, ToPrimitive)]
#[repr(u8)]
pub enum ShareDataPduType {
    Update = 0x02,
    Control = 0x14,
    Pointer = 0x1b,
    Input = 0x1c,
    Synchronize = 0x1f,
    RefreshRectangle = 0x21,
    PlaySound = 0x22,
    SuppressOutput = 0x23,
    ShutdownRequest = 0x24,
    ShutdownDenied = 0x25,
    SaveSessionInfo = 0x26,
    FontList = 0x27,
    FontMap = 0x28,
    SetKeyboardIndicators = 0x29,
    BitmapCachePersistentList = 0x2b,
    BitmapCacheErrorPdu = 0x2c,
    SetKeyboardImeStatus = 0x2d,
    OffscreenCacheErrorPdu = 0x2e,
    SetErrorInfoPdu = 0x2f,
    DrawNineGridErrorPdu = 0x30,
    DrawGdiPusErrorPdu = 0x31,
    ArcStatusPdu = 0x32,
    StatusInfoPdu = 0x36,
    MonitorLayoutPdu = 0x37,
    FrameAcknowledgePdu = 0x38,
}

bitflags! {
    #[derive(Debug, Clone, Copy, PartialEq, Eq, PartialOrd, Ord, Hash)]
    pub struct CompressionFlags: u8 {
        const COMPRESSED = 0x20;
        const AT_FRONT = 0x40;
        const FLUSHED = 0x80;
    }
}

/// 2.2.3.1 Server Deactivate All PDU
///
/// [2.2.3.1]: https://learn.microsoft.com/en-us/openspecs/windows_protocols/ms-rdpbcgr/8a29971a-df3c-48da-add2-8ed9a05edc89
#[derive(Debug, Clone, PartialEq, Eq)]
pub struct ServerDeactivateAll;

<<<<<<< HEAD
impl PduDecode<'_> for ServerDeactivateAll {
    fn decode(src: &mut ReadCursor<'_>) -> PduResult<Self> {
        let length_source_descriptor = src.read_u16();
        let _ = src.read_slice(length_source_descriptor.into());
        Ok(Self)
=======
impl ServerDeactivateAll {
    const FIXED_PART_SIZE: usize = 2 /* length_source_descriptor */ + 1 /* source_descriptor */;
}

impl PduDecode<'_> for ServerDeactivateAll {
    fn decode(src: &mut ReadCursor<'_>) -> PduResult<Self> {
        ensure_fixed_part_size!(in: src);
        let length_source_descriptor = src.read_u16();
        ensure_size!(in: src, size: length_source_descriptor.into());
        let _ = src.read_slice(length_source_descriptor.into());
        Ok(Self {})
>>>>>>> 1de16664
    }
}

impl PduEncode for ServerDeactivateAll {
    fn encode(&self, dst: &mut WriteCursor<'_>) -> PduResult<()> {
<<<<<<< HEAD
=======
        ensure_fixed_part_size!(in: dst);
>>>>>>> 1de16664
        // A 16-bit, unsigned integer. The size in bytes of the sourceDescriptor field.
        dst.write_u16(1);
        // Variable number of bytes. The source descriptor. This field SHOULD be set to 0x00.
        dst.write_u8(0);
        Ok(())
    }

    fn name(&self) -> &'static str {
        "Server Deactivate All"
    }

    fn size(&self) -> usize {
<<<<<<< HEAD
        2 /* length_source_descriptor */ + 1 /* source_descriptor */
=======
        Self::FIXED_PART_SIZE
>>>>>>> 1de16664
    }
}<|MERGE_RESOLUTION|>--- conflicted
+++ resolved
@@ -520,13 +520,6 @@
 #[derive(Debug, Clone, PartialEq, Eq)]
 pub struct ServerDeactivateAll;
 
-<<<<<<< HEAD
-impl PduDecode<'_> for ServerDeactivateAll {
-    fn decode(src: &mut ReadCursor<'_>) -> PduResult<Self> {
-        let length_source_descriptor = src.read_u16();
-        let _ = src.read_slice(length_source_descriptor.into());
-        Ok(Self)
-=======
 impl ServerDeactivateAll {
     const FIXED_PART_SIZE: usize = 2 /* length_source_descriptor */ + 1 /* source_descriptor */;
 }
@@ -538,16 +531,12 @@
         ensure_size!(in: src, size: length_source_descriptor.into());
         let _ = src.read_slice(length_source_descriptor.into());
         Ok(Self {})
->>>>>>> 1de16664
     }
 }
 
 impl PduEncode for ServerDeactivateAll {
     fn encode(&self, dst: &mut WriteCursor<'_>) -> PduResult<()> {
-<<<<<<< HEAD
-=======
         ensure_fixed_part_size!(in: dst);
->>>>>>> 1de16664
         // A 16-bit, unsigned integer. The size in bytes of the sourceDescriptor field.
         dst.write_u16(1);
         // Variable number of bytes. The source descriptor. This field SHOULD be set to 0x00.
@@ -560,10 +549,6 @@
     }
 
     fn size(&self) -> usize {
-<<<<<<< HEAD
-        2 /* length_source_descriptor */ + 1 /* source_descriptor */
-=======
         Self::FIXED_PART_SIZE
->>>>>>> 1de16664
     }
 }
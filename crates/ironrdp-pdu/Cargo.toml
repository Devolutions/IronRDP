[package]
name = "ironrdp-pdu"
version = "0.1.0"
readme = "README.md"
description = "RDP PDU encoding and decoding"
edition.workspace = true
license.workspace = true
homepage.workspace = true
repository.workspace = true
authors.workspace = true
keywords.workspace = true
categories.workspace = true

[lib]
doctest = false
# test = false

[features]
default = []
std = ["alloc", "ironrdp-error/std"]
alloc = ["ironrdp-error/alloc"]

[dependencies]
bitflags.workspace = true
ironrdp-error.workspace = true
tap = "1"

# TODO: get rid of these dependencies (related code should probably go into another crate)
bit_field = "0.10"
<<<<<<< HEAD
byteorder.workspace = true # TODO: remove
der-parser = "8.2"
=======
byteorder.workspace = true
der-parser = "9.0"
>>>>>>> a1d8bb24
thiserror.workspace = true
md5 = { package = "md-5", version = "0.10" }
num-bigint = "0.4"
num-derive.workspace = true # TODO: remove
num-integer = "0.1"
num-traits.workspace = true # TODO: remove
sha1 = "0.10"
x509-cert = { version = "0.2", default-features = false, features = ["std"] }
pkcs1 = "0.7"

[dev-dependencies]
expect-test.workspace = true
ironrdp-testsuite-core.workspace = true # TODO: move more tests under ironrdp-testsuite-core itself
lazy_static.workspace = true # TODO: remove in favor of https://doc.rust-lang.org/std/sync/struct.OnceLock.html<|MERGE_RESOLUTION|>--- conflicted
+++ resolved
@@ -27,13 +27,8 @@
 
 # TODO: get rid of these dependencies (related code should probably go into another crate)
 bit_field = "0.10"
-<<<<<<< HEAD
 byteorder.workspace = true # TODO: remove
-der-parser = "8.2"
-=======
-byteorder.workspace = true
 der-parser = "9.0"
->>>>>>> a1d8bb24
 thiserror.workspace = true
 md5 = { package = "md-5", version = "0.10" }
 num-bigint = "0.4"

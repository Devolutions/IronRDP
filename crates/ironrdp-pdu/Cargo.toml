[package]
name = "ironrdp-pdu"
version = "0.1.0"
readme = "README.md"
description = "RDP PDU encoding and decoding"
edition.workspace = true
license.workspace = true
homepage.workspace = true
repository.workspace = true
authors.workspace = true
keywords.workspace = true
categories.workspace = true

[lib]
doctest = false
# test = false

[features]
default = []
std = ["alloc", "ironrdp-error/std"]
alloc = ["ironrdp-error/alloc"]

[dependencies]
bitflags.workspace = true
ironrdp-error.workspace = true
tap = "1"

# TODO: get rid of these dependencies (related code should probably go into another crate)
bit_field = "0.10"
<<<<<<< HEAD
byteorder.workspace = true
der-parser = "8.2"
=======
byteorder.workspace = true # TODO: remove
der-parser = "9.0"
>>>>>>> 1e53669b
thiserror.workspace = true
md5 = { package = "md-5", version = "0.10" }
num-bigint = "0.4"
num-derive.workspace = true # TODO: remove
num-integer = "0.1"
num-traits.workspace = true # TODO: remove
sha1 = "0.10"
x509-cert = { version = "0.2", default-features = false, features = ["std"] }
pkcs1 = "0.7"

[dev-dependencies]
expect-test.workspace = true
ironrdp-testsuite-core.workspace = true # TODO: move more tests under ironrdp-testsuite-core itself
lazy_static.workspace = true # TODO: remove in favor of https://doc.rust-lang.org/std/sync/struct.OnceLock.html<|MERGE_RESOLUTION|>--- conflicted
+++ resolved
@@ -27,13 +27,8 @@
 
 # TODO: get rid of these dependencies (related code should probably go into another crate)
 bit_field = "0.10"
-<<<<<<< HEAD
-byteorder.workspace = true
-der-parser = "8.2"
-=======
 byteorder.workspace = true # TODO: remove
 der-parser = "9.0"
->>>>>>> 1e53669b
 thiserror.workspace = true
 md5 = { package = "md-5", version = "0.10" }
 num-bigint = "0.4"

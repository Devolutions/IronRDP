--- conflicted
+++ resolved
@@ -5,68 +5,29 @@
 
 pub mod pdu;
 
-<<<<<<< HEAD
-use ironrdp_pdu::{decode, gcc::ChannelName, PduEncode, PduResult};
-use ironrdp_svc::{impl_as_any, ChannelPDUFlags, CompressionCondition, StaticVirtualChannel, SvcMessage};
-use pdu::{
-    Capabilities, ClientTemporaryDirectory, ClipboardFormat, ClipboardGeneralCapabilityFlags, ClipboardPdu,
-    ClipboardProtocolVersion, FormatListResponse,
-=======
 use ironrdp_pdu::{decode, gcc::ChannelName, PduResult};
 use ironrdp_svc::{impl_as_any, ChannelFlags, CompressionCondition, StaticVirtualChannel, SvcMessage};
 use pdu::{
     Capabilities, ClientTemporaryDirectory, ClipboardFormat, ClipboardFormatId, ClipboardGeneralCapabilityFlags,
     ClipboardPdu, ClipboardProtocolVersion, FormatListResponse,
->>>>>>> aeec4c0a
 };
 
 use crate::pdu::FormatList;
 use thiserror::Error;
 use tracing::{error, info};
 
-<<<<<<< HEAD
-pub mod clipboard_format {
-    pub const CF_TEXT: u32 = 1;
-    pub const CF_UNICODE: u32 = 13;
-}
-
-#[derive(Debug, Error)]
-enum ClipboardError {
-    #[error("Expected `CLIPRDR_CAPABILITIES` or `CLIPRDR_MONITOR_READY` pdu")]
-    UnexpectedInitialPdu { received_pdu: &'static str },
-
-    #[error("Expected `CLIPRDR_MONITOR_READY` pdu")]
-    UnexpectedMonitorReadyPdu { received_pdu: &'static str },
-
-    #[error("Expected `CLIPRDR_FORMAT_LIST_RESPONSE` pdu")]
-    UnexpectedFormatListResponsePdu { received_pdu: &'static str },
-=======
 #[derive(Debug, Error)]
 enum ClipboardError {
     #[error("Received clipboard PDU is not implemented")]
     UnimplementedPdu { pdu: &'static str },
->>>>>>> aeec4c0a
 
     #[error("Sent format list was rejected")]
     FormatListRejected,
 }
 
-<<<<<<< HEAD
-#[derive(Debug)]
-enum CliprdrInitializationState {
-    WaitForServer,
-    ServerCapabilitiesReceived,
-    WaitForServerFormatListResponse,
-}
-
-#[derive(Debug)]
-enum CliprdrState {
-    Initialization(CliprdrInitializationState),
-=======
 #[derive(Debug, Clone, PartialEq, Eq)]
 enum CliprdrState {
     Initialization,
->>>>>>> aeec4c0a
     Ready,
     Failed,
 }
@@ -74,15 +35,9 @@
 /// CLIPRDR static virtual channel client endpoint implementation
 #[derive(Debug)]
 pub struct Cliprdr {
-<<<<<<< HEAD
-    state: CliprdrState,
-    capabilities: Capabilities,
-    temporary_directory: String,
-=======
     capabilities: Capabilities,
     temporary_directory: String,
     state: CliprdrState,
->>>>>>> aeec4c0a
 }
 
 impl_as_any!(Cliprdr);
@@ -92,13 +47,8 @@
 
     fn build_local_format_list(&self) -> PduResult<FormatList<'static>> {
         let formats = vec![
-<<<<<<< HEAD
-            ClipboardFormat::new_standard(clipboard_format::CF_TEXT),
-            ClipboardFormat::new_standard(clipboard_format::CF_UNICODE),
-=======
             ClipboardFormat::new(ClipboardFormatId::CF_TEXT),
             ClipboardFormat::new(ClipboardFormatId::CF_UNICODETEXT),
->>>>>>> aeec4c0a
         ];
 
         FormatList::new_unicode(
@@ -109,11 +59,7 @@
         )
     }
 
-<<<<<<< HEAD
-    fn handle_error_tranistion(&mut self, err: ClipboardError) -> PduResult<Vec<SvcMessage>> {
-=======
     fn handle_error_transition(&mut self, err: ClipboardError) -> PduResult<Vec<SvcMessage>> {
->>>>>>> aeec4c0a
         // Failure of clipboard is not an critical error, but we should properly report it
         // and transition channel to failed state.
         self.state = CliprdrState::Failed;
@@ -124,10 +70,6 @@
 
     fn handle_server_capabilities(&mut self, server_capabilities: Capabilities) -> PduResult<Vec<SvcMessage>> {
         self.capabilities.downgrade(&server_capabilities);
-<<<<<<< HEAD
-        self.state = CliprdrState::Initialization(CliprdrInitializationState::ServerCapabilitiesReceived);
-=======
->>>>>>> aeec4c0a
 
         // Do not send anything, wait for monitor ready pdu
         Ok(vec![])
@@ -135,11 +77,7 @@
 
     fn handle_monitor_ready(&mut self) -> PduResult<Vec<SvcMessage>> {
         let response = [
-<<<<<<< HEAD
-            ClipboardPdu::Capabilites(self.capabilities.clone()),
-=======
             ClipboardPdu::Capabilities(self.capabilities.clone()),
->>>>>>> aeec4c0a
             ClipboardPdu::TemporaryDirectory(ClientTemporaryDirectory::new(self.temporary_directory.clone())?),
             ClipboardPdu::FormatList(self.build_local_format_list()?),
         ]
@@ -147,31 +85,10 @@
         .map(into_cliprdr_message)
         .collect();
 
-<<<<<<< HEAD
-        self.state = CliprdrState::Initialization(CliprdrInitializationState::WaitForServerFormatListResponse);
-=======
->>>>>>> aeec4c0a
         Ok(response)
     }
 
     fn handle_format_list_response(&mut self, response: FormatListResponse) -> PduResult<Vec<SvcMessage>> {
-<<<<<<< HEAD
-        match self.state {
-            CliprdrState::Initialization(_) => match response {
-                FormatListResponse::Ok => {
-                    self.state = CliprdrState::Ready;
-                    info!("CLIPRDR(clipboard) virtual channel has been initialized");
-                }
-                FormatListResponse::Fail => {
-                    return self.handle_error_tranistion(ClipboardError::FormatListRejected);
-                }
-            },
-            CliprdrState::Ready => {
-                // TODO(@pacmancoder): Currently ignored as data transfer is not implemented,
-                // but in the next feature development interation we should handle this correctly
-            }
-            CliprdrState::Failed => unreachable!(),
-=======
         match response {
             FormatListResponse::Ok => {
                 info!("CLIPRDR(clipboard) virtual channel has been initialized");
@@ -180,7 +97,6 @@
             FormatListResponse::Fail => {
                 return self.handle_error_transition(ClipboardError::FormatListRejected);
             }
->>>>>>> aeec4c0a
         }
 
         Ok(vec![])
@@ -190,11 +106,7 @@
 impl Default for Cliprdr {
     fn default() -> Self {
         Self {
-<<<<<<< HEAD
-            state: CliprdrState::Initialization(CliprdrInitializationState::WaitForServer),
-=======
             state: CliprdrState::Initialization,
->>>>>>> aeec4c0a
             capabilities: Capabilities::new(
                 ClipboardProtocolVersion::V2,
                 ClipboardGeneralCapabilityFlags::USE_LONG_FORMAT_NAMES,
@@ -212,44 +124,6 @@
     fn process(&mut self, payload: &[u8]) -> PduResult<Vec<SvcMessage>> {
         let pdu = decode::<ClipboardPdu>(payload)?;
 
-<<<<<<< HEAD
-        let messages = match &self.state {
-            CliprdrState::Initialization(CliprdrInitializationState::WaitForServer) => {
-                match pdu {
-                    // Capabilities are optional (per [MS-RDPECLIP]), so we expect either
-                    // Capabilities or MonitorReady PDU
-                    ClipboardPdu::Capabilites(caps) => self.handle_server_capabilities(caps)?,
-                    ClipboardPdu::MonitorReady => self.handle_monitor_ready()?,
-                    _ => self.handle_error_tranistion(ClipboardError::UnexpectedInitialPdu {
-                        received_pdu: pdu.name(),
-                    })?,
-                }
-            }
-            CliprdrState::Initialization(CliprdrInitializationState::ServerCapabilitiesReceived) => match pdu {
-                ClipboardPdu::MonitorReady => self.handle_monitor_ready()?,
-                _ => self.handle_error_tranistion(ClipboardError::UnexpectedMonitorReadyPdu {
-                    received_pdu: pdu.name(),
-                })?,
-            },
-            CliprdrState::Initialization(CliprdrInitializationState::WaitForServerFormatListResponse) => match pdu {
-                ClipboardPdu::FormatListResponse(response) => self.handle_format_list_response(response)?,
-                _ => self.handle_error_tranistion(ClipboardError::UnexpectedFormatListResponsePdu {
-                    received_pdu: pdu.name(),
-                })?,
-            },
-            CliprdrState::Ready => {
-                // TODO(@pacmancoder): Implement data transfer logic after CLIPRDR is initialized
-                vec![]
-            }
-            CliprdrState::Failed => {
-                // Do nothing, channel is in error state.
-                error!("Attempted to process clipboard static virtual channel in failed state");
-                vec![]
-            }
-        };
-
-        Ok(messages)
-=======
         if self.state == CliprdrState::Failed {
             error!("Attempted to process clipboard static virtual channel in failed state");
             return Ok(vec![]);
@@ -263,7 +137,6 @@
                 pdu: pdu.message_name(),
             }),
         }
->>>>>>> aeec4c0a
     }
 
     fn compression_condition(&self) -> ironrdp_svc::CompressionCondition {
@@ -273,9 +146,5 @@
 
 fn into_cliprdr_message(pdu: ClipboardPdu<'static>) -> SvcMessage {
     // Adding [`CHANNEL_FLAG_SHOW_PROTOCOL`] is a must for clipboard svc messages
-<<<<<<< HEAD
-    SvcMessage::from(pdu).with_flags(ChannelPDUFlags::CHANNEL_FLAG_SHOW_PROTOCOL)
-=======
     SvcMessage::from(pdu).with_flags(ChannelFlags::SHOW_PROTOCOL)
->>>>>>> aeec4c0a
 }
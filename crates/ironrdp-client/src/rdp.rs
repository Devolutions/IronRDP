use std::sync::Arc;

use ironrdp::cliprdr::backend::{ClipboardMessage, CliprdrBackendFactory};
use ironrdp::connector::connection_activation::ConnectionActivationState;
use ironrdp::connector::{ConnectionResult, ConnectorResult};
use ironrdp::displaycontrol::client::DisplayControlClient;
use ironrdp::displaycontrol::pdu::MonitorLayoutEntry;
use ironrdp::graphics::image_processing::PixelFormat;
use ironrdp::graphics::pointer::DecodedPointer;
use ironrdp::pdu::input::fast_path::FastPathInputEvent;
use ironrdp::pdu::{pdu_other_err, PduResult};
use ironrdp::session::image::DecodedImage;
use ironrdp::session::{fast_path, ActiveStage, ActiveStageOutput, GracefulDisconnectReason, SessionResult};
use ironrdp::svc::SvcMessage;
use ironrdp::{cliprdr, connector, rdpdr, rdpsnd, session};
use ironrdp_core::WriteBuf;
use ironrdp_rdpsnd_native::cpal;
use ironrdp_tokio::reqwest::ReqwestNetworkClient;
use ironrdp_tokio::{single_sequence_step_read, split_tokio_framed, FramedWrite};
use rdpdr::NoopRdpdrBackend;
use smallvec::SmallVec;
use tokio::io::{AsyncRead, AsyncWrite};
use tokio::net::TcpStream;
use tokio::sync::mpsc;
use winit::event_loop::EventLoopProxy;

use crate::config::{Config, RDCleanPathConfig};
use ironrdp_dvc_pipe_proxy::DvcNamedPipeProxy;

#[derive(Debug)]
pub enum RdpOutputEvent {
    Image { buffer: Vec<u32>, width: u16, height: u16 },
    ConnectionFailure(connector::ConnectorError),
    PointerDefault,
    PointerHidden,
    PointerPosition { x: u16, y: u16 },
    PointerBitmap(Arc<DecodedPointer>),
    Terminated(SessionResult<GracefulDisconnectReason>),
}

#[derive(Debug)]
pub enum RdpInputEvent {
    Resize {
        width: u16,
        height: u16,
        scale_factor: u32,
        /// The physical size of the display in millimeters (width, height).
        physical_size: Option<(u32, u32)>,
    },
    FastPath(SmallVec<[FastPathInputEvent; 2]>),
    Close,
    Clipboard(ClipboardMessage),
    SendDvcMessages {
        channel_id: u32,
        messages: Vec<SvcMessage>,
    },
}

impl RdpInputEvent {
    pub fn create_channel() -> (mpsc::UnboundedSender<Self>, mpsc::UnboundedReceiver<Self>) {
        mpsc::unbounded_channel()
    }
}

pub struct DvcPipeProxyFactory {
    rdp_input_sender: mpsc::UnboundedSender<RdpInputEvent>,
}

impl DvcPipeProxyFactory {
    pub fn new(rdp_input_sender: mpsc::UnboundedSender<RdpInputEvent>) -> Self {
        Self { rdp_input_sender }
    }

    pub fn create(&self, channel_name: String, pipe_name: String) -> DvcNamedPipeProxy {
        let rdp_input_sender = self.rdp_input_sender.clone();

        DvcNamedPipeProxy::new(&channel_name, &pipe_name, move |channel_id, messages| {
            rdp_input_sender
                .send(RdpInputEvent::SendDvcMessages { channel_id, messages })
                .map_err(|_error| pdu_other_err!("send DVC messages to the event loop",))?;

            Ok(())
        })
    }
}

pub type WriteDvcMessageFn = Box<dyn Fn(u32, SvcMessage) -> PduResult<()> + Send + 'static>;

pub struct RdpClient {
    pub config: Config,
    pub event_loop_proxy: EventLoopProxy<RdpOutputEvent>,
    pub input_event_receiver: mpsc::UnboundedReceiver<RdpInputEvent>,
    pub cliprdr_factory: Option<Box<dyn CliprdrBackendFactory + Send>>,
    pub dvc_pipe_proxy_factory: DvcPipeProxyFactory,
}

impl RdpClient {
    pub async fn run(mut self) {
        loop {
            let (connection_result, framed) = if let Some(rdcleanpath) = self.config.rdcleanpath.as_ref() {
                match connect_ws(
                    &self.config,
                    rdcleanpath,
                    self.cliprdr_factory.as_deref(),
                    &self.dvc_pipe_proxy_factory,
                )
                .await
                {
                    Ok(result) => result,
                    Err(e) => {
                        let _ = self.event_loop_proxy.send_event(RdpOutputEvent::ConnectionFailure(e));
                        break;
                    }
                }
            } else {
                match connect(
                    &self.config,
                    self.cliprdr_factory.as_deref(),
                    &self.dvc_pipe_proxy_factory,
                )
                .await
                {
                    Ok(result) => result,
                    Err(e) => {
                        let _ = self.event_loop_proxy.send_event(RdpOutputEvent::ConnectionFailure(e));
                        break;
                    }
                }
            };

            match active_session(
                framed,
                connection_result,
                &self.event_loop_proxy,
                &mut self.input_event_receiver,
            )
            .await
            {
                Ok(RdpControlFlow::ReconnectWithNewSize { width, height }) => {
                    self.config.connector.desktop_size.width = width;
                    self.config.connector.desktop_size.height = height;
                }
                Ok(RdpControlFlow::TerminatedGracefully(reason)) => {
                    let _ = self.event_loop_proxy.send_event(RdpOutputEvent::Terminated(Ok(reason)));
                    break;
                }
                Err(e) => {
                    let _ = self.event_loop_proxy.send_event(RdpOutputEvent::Terminated(Err(e)));
                    break;
                }
            }
        }
    }
}

enum RdpControlFlow {
    ReconnectWithNewSize { width: u16, height: u16 },
    TerminatedGracefully(GracefulDisconnectReason),
}

<<<<<<< HEAD
type MaybeGatewayStream = tokio_util::either::Either<ironrdp_mstsgu::GwClient, TcpStream>;
type UpgradedFramed = ironrdp_tokio::TokioFramed<ironrdp_tls::TlsStream<MaybeGatewayStream>>;
=======
trait AsyncReadWrite: AsyncRead + AsyncWrite {}

impl<T> AsyncReadWrite for T where T: AsyncRead + AsyncWrite {}

type UpgradedFramed = ironrdp_tokio::TokioFramed<Box<dyn AsyncReadWrite + Unpin + Send + Sync>>;
>>>>>>> c31aa58f

async fn connect(
    config: &Config,
    cliprdr_factory: Option<&(dyn CliprdrBackendFactory + Send)>,
    dvc_pipe_proxy_factory: &DvcPipeProxyFactory,
) -> ConnectorResult<(ConnectionResult, UpgradedFramed)> {
    let dest = format!("{}:{}", config.destination.name(), config.destination.port());

<<<<<<< HEAD
    let mut server_addr = std::net::SocketAddr::V4(std::net::SocketAddrV4::new(std::net::Ipv4Addr::new(127, 0, 0, 1), 1234));
    let stream = if let Some(ref gw_config) = config.gw {
        let gw_stream = ironrdp_mstsgu::GwClient::connect(&gw_config).await.unwrap();
        let gw = ironrdp_mstsgu::GwClient::connect_ws(gw_config.clone(), gw_stream).await;
        tokio_util::either::Either::Left(gw.unwrap())
    } else {
        let stream = TcpStream::connect(dest)
            .await
            .map_err(|e| connector::custom_err!("TCP connect", e))?;
        server_addr = stream
            .peer_addr()
            .map_err(|e| connector::custom_err!("Peer address", e))?;
        tokio_util::either::Either::Right(stream)
    };
    let mut framed = ironrdp_tokio::TokioFramed::new(stream);
=======
    let socket = TcpStream::connect(dest)
        .await
        .map_err(|e| connector::custom_err!("TCP connect", e))?;

    let client_addr = socket
        .local_addr()
        .map_err(|e| connector::custom_err!("get socket local address", e))?;

    let mut framed = ironrdp_tokio::TokioFramed::new(socket);

    let mut drdynvc =
        ironrdp::dvc::DrdynvcClient::new().with_dynamic_channel(DisplayControlClient::new(|_| Ok(Vec::new())));

    // Instantiate all DVC proxies
    for proxy in config.dvc_pipe_proxies.iter() {
        let channel_name = proxy.channel_name.clone();
        let pipe_name = proxy.pipe_name.clone();

        trace!(%channel_name, %pipe_name, "Creating DVC proxy");
>>>>>>> c31aa58f

        drdynvc = drdynvc.with_dynamic_channel(dvc_pipe_proxy_factory.create(channel_name, pipe_name));
    }

    let mut connector = connector::ClientConnector::new(config.connector.clone(), client_addr)
        .with_static_channel(drdynvc)
        .with_static_channel(rdpsnd::client::Rdpsnd::new(Box::new(cpal::RdpsndBackend::new())))
        .with_static_channel(rdpdr::Rdpdr::new(Box::new(NoopRdpdrBackend {}), "IronRDP".to_owned()).with_smartcard(0));

    if let Some(builder) = cliprdr_factory {
        let backend = builder.build_cliprdr_backend();

        let cliprdr = cliprdr::Cliprdr::new(backend);

        connector.attach_static_channel(cliprdr);
    }

    let should_upgrade = ironrdp_tokio::connect_begin(&mut framed, &mut connector).await?;

    debug!("TLS upgrade");

    // Ensure there is no leftover
    let (initial_stream, leftover_bytes) = framed.into_inner();

    let (upgraded_stream, server_public_key) = ironrdp_tls::upgrade(initial_stream, config.destination.name())
        .await
        .map_err(|e| connector::custom_err!("TLS upgrade", e))?;

    let upgraded = ironrdp_tokio::mark_as_upgraded(should_upgrade, &mut connector);

    let erased_stream = Box::new(upgraded_stream) as Box<dyn AsyncReadWrite + Unpin + Send + Sync>;
    let mut upgraded_framed = ironrdp_tokio::TokioFramed::new_with_leftover(erased_stream, leftover_bytes);

    let connection_result = ironrdp_tokio::connect_finalize(
        upgraded,
        &mut upgraded_framed,
        connector,
        (&config.destination).into(),
        server_public_key,
        Some(&mut ReqwestNetworkClient::new()),
        None,
    )
    .await?;

    debug!(?connection_result);

    Ok((connection_result, upgraded_framed))
}

async fn connect_ws(
    config: &Config,
    rdcleanpath: &RDCleanPathConfig,
    cliprdr_factory: Option<&(dyn CliprdrBackendFactory + Send)>,
    dvc_pipe_proxy_factory: &DvcPipeProxyFactory,
) -> ConnectorResult<(ConnectionResult, UpgradedFramed)> {
    let hostname = rdcleanpath
        .url
        .host_str()
        .ok_or_else(|| connector::general_err!("host missing from the URL"))?;

    let port = rdcleanpath.url.port_or_known_default().unwrap_or(443);

    let socket = TcpStream::connect((hostname, port))
        .await
        .map_err(|e| connector::custom_err!("TCP connect", e))?;

    socket
        .set_nodelay(true)
        .map_err(|e| connector::custom_err!("set TCP_NODELAY", e))?;

    let client_addr = socket
        .local_addr()
        .map_err(|e| connector::custom_err!("get socket local address", e))?;

    let (ws, _) = tokio_tungstenite::client_async_tls(rdcleanpath.url.as_str(), socket)
        .await
        .map_err(|e| connector::custom_err!("WS connect", e))?;

    let ws = crate::ws::websocket_compat(ws);

    let mut framed = ironrdp_tokio::TokioFramed::new(ws);

    let mut drdynvc =
        ironrdp::dvc::DrdynvcClient::new().with_dynamic_channel(DisplayControlClient::new(|_| Ok(Vec::new())));

    // Instantiate all DVC proxies
    for proxy in config.dvc_pipe_proxies.iter() {
        let channel_name = proxy.channel_name.clone();
        let pipe_name = proxy.pipe_name.clone();

        trace!(%channel_name, %pipe_name, "Creating DVC proxy");

        drdynvc = drdynvc.with_dynamic_channel(dvc_pipe_proxy_factory.create(channel_name, pipe_name));
    }

    let mut connector = connector::ClientConnector::new(config.connector.clone(), client_addr)
        .with_static_channel(drdynvc)
        .with_static_channel(rdpsnd::client::Rdpsnd::new(Box::new(cpal::RdpsndBackend::new())))
        .with_static_channel(rdpdr::Rdpdr::new(Box::new(NoopRdpdrBackend {}), "IronRDP".to_owned()).with_smartcard(0));

    if let Some(builder) = cliprdr_factory {
        let backend = builder.build_cliprdr_backend();

        let cliprdr = cliprdr::Cliprdr::new(backend);

        connector.attach_static_channel(cliprdr);
    }

    let destination = format!("{}:{}", config.destination.name(), config.destination.port());

    let (upgraded, server_public_key) = connect_rdcleanpath(
        &mut framed,
        &mut connector,
        destination,
        rdcleanpath.auth_token.clone(),
        None,
    )
    .await?;

    let connection_result = ironrdp_tokio::connect_finalize(
        upgraded,
        &mut framed,
        connector,
        (&config.destination).into(),
        server_public_key,
        Some(&mut ReqwestNetworkClient::new()),
        None,
    )
    .await?;

    let (ws, leftover_bytes) = framed.into_inner();
    let erased_stream = Box::new(ws) as Box<dyn AsyncReadWrite + Unpin + Send + Sync>;
    let upgraded_framed = ironrdp_tokio::TokioFramed::new_with_leftover(erased_stream, leftover_bytes);

    Ok((connection_result, upgraded_framed))
}

async fn connect_rdcleanpath<S>(
    framed: &mut ironrdp_tokio::Framed<S>,
    connector: &mut connector::ClientConnector,
    destination: String,
    proxy_auth_token: String,
    pcb: Option<String>,
) -> ConnectorResult<(ironrdp_tokio::Upgraded, Vec<u8>)>
where
    S: ironrdp_tokio::FramedRead + FramedWrite,
{
    use ironrdp::connector::Sequence as _;
    use x509_cert::der::Decode as _;

    #[derive(Clone, Copy, Debug)]
    struct RDCleanPathHint;

    const RDCLEANPATH_HINT: RDCleanPathHint = RDCleanPathHint;

    impl ironrdp::pdu::PduHint for RDCleanPathHint {
        fn find_size(&self, bytes: &[u8]) -> ironrdp::core::DecodeResult<Option<(bool, usize)>> {
            match ironrdp_rdcleanpath::RDCleanPathPdu::detect(bytes) {
                ironrdp_rdcleanpath::DetectionResult::Detected { total_length, .. } => Ok(Some((true, total_length))),
                ironrdp_rdcleanpath::DetectionResult::NotEnoughBytes => Ok(None),
                ironrdp_rdcleanpath::DetectionResult::Failed => Err(ironrdp::core::other_err!(
                    "RDCleanPathHint",
                    "detection failed (invalid PDU)"
                )),
            }
        }
    }

    let mut buf = WriteBuf::new();

    info!("Begin connection procedure");

    {
        // RDCleanPath request

        let connector::ClientConnectorState::ConnectionInitiationSendRequest = connector.state else {
            return Err(connector::general_err!("invalid connector state (send request)"));
        };

        debug_assert!(connector.next_pdu_hint().is_none());

        let written = connector.step_no_input(&mut buf)?;
        let x224_pdu_len = written.size().expect("written size");
        debug_assert_eq!(x224_pdu_len, buf.filled_len());
        let x224_pdu = buf.filled().to_vec();

        let rdcleanpath_req =
            ironrdp_rdcleanpath::RDCleanPathPdu::new_request(x224_pdu, destination, proxy_auth_token, pcb)
                .map_err(|e| connector::custom_err!("new RDCleanPath request", e))?;
        debug!(message = ?rdcleanpath_req, "Send RDCleanPath request");
        let rdcleanpath_req = rdcleanpath_req
            .to_der()
            .map_err(|e| connector::custom_err!("RDCleanPath request encode", e))?;

        framed
            .write_all(&rdcleanpath_req)
            .await
            .map_err(|e| connector::custom_err!("couldn’t write RDCleanPath request", e))?;
    }

    {
        // RDCleanPath response

        let rdcleanpath_res = framed
            .read_by_hint(&RDCLEANPATH_HINT)
            .await
            .map_err(|e| connector::custom_err!("read RDCleanPath request", e))?;

        let rdcleanpath_res = ironrdp_rdcleanpath::RDCleanPathPdu::from_der(&rdcleanpath_res)
            .map_err(|e| connector::custom_err!("RDCleanPath response decode", e))?;

        debug!(message = ?rdcleanpath_res, "Received RDCleanPath PDU");

        let (x224_connection_response, server_cert_chain) = match rdcleanpath_res
            .into_enum()
            .map_err(|e| connector::custom_err!("invalid RDCleanPath PDU", e))?
        {
            ironrdp_rdcleanpath::RDCleanPath::Request { .. } => {
                return Err(connector::general_err!(
                    "received an unexpected RDCleanPath type (request)",
                ));
            }
            ironrdp_rdcleanpath::RDCleanPath::Response {
                x224_connection_response,
                server_cert_chain,
                server_addr: _,
            } => (x224_connection_response, server_cert_chain),
            ironrdp_rdcleanpath::RDCleanPath::Err(error) => {
                return Err(connector::custom_err!("received an RDCleanPath error", error));
            }
        };

        let connector::ClientConnectorState::ConnectionInitiationWaitConfirm { .. } = connector.state else {
            return Err(connector::general_err!("invalid connector state (wait confirm)"));
        };

        debug_assert!(connector.next_pdu_hint().is_some());

        buf.clear();
        let written = connector.step(x224_connection_response.as_bytes(), &mut buf)?;

        debug_assert!(written.is_nothing());

        let server_cert = server_cert_chain
            .into_iter()
            .next()
            .ok_or_else(|| connector::general_err!("server cert chain missing from rdcleanpath response"))?;

        let cert = x509_cert::Certificate::from_der(server_cert.as_bytes())
            .map_err(|e| connector::custom_err!("server cert chain missing from rdcleanpath response", e))?;

        let server_public_key = cert
            .tbs_certificate
            .subject_public_key_info
            .subject_public_key
            .as_bytes()
            .ok_or_else(|| connector::general_err!("subject public key BIT STRING is not aligned"))?
            .to_owned();

        let should_upgrade = ironrdp_tokio::skip_connect_begin(connector);

        // At this point, proxy established the TLS session.

        let upgraded = ironrdp_tokio::mark_as_upgraded(should_upgrade, connector);

        Ok((upgraded, server_public_key))
    }
}

async fn active_session(
    framed: UpgradedFramed,
    connection_result: ConnectionResult,
    event_loop_proxy: &EventLoopProxy<RdpOutputEvent>,
    input_event_receiver: &mut mpsc::UnboundedReceiver<RdpInputEvent>,
) -> SessionResult<RdpControlFlow> {
    let (mut reader, mut writer) = split_tokio_framed(framed);
    let mut image = DecodedImage::new(
        PixelFormat::RgbA32,
        connection_result.desktop_size.width,
        connection_result.desktop_size.height,
    );

    let mut active_stage = ActiveStage::new(connection_result);

    let disconnect_reason = 'outer: loop {
        let outputs = tokio::select! {
            frame = reader.read_pdu() => {
                let (action, payload) = frame.map_err(|e| session::custom_err!("read frame", e))?;
                trace!(?action, frame_length = payload.len(), "Frame received");

                active_stage.process(&mut image, action, &payload)?
            }
            input_event = input_event_receiver.recv() => {
                let input_event = input_event.ok_or_else(|| session::general_err!("GUI is stopped"))?;

                match input_event {
                    RdpInputEvent::Resize { width, height, scale_factor, physical_size } => {
                        trace!(width, height, "Resize event");
                        let (width, height) = MonitorLayoutEntry::adjust_display_size(width.into(), height.into());
                        debug!(width, height, "Adjusted display size");
                        if let Some(response_frame) = active_stage.encode_resize(width, height, Some(scale_factor), physical_size) {
                            vec![ActiveStageOutput::ResponseFrame(response_frame?)]
                        } else {
                            // TODO(#271): use the "auto-reconnect cookie": https://learn.microsoft.com/en-us/openspecs/windows_protocols/ms-rdpbcgr/15b0d1c9-2891-4adb-a45e-deb4aeeeab7c
                            debug!("Reconnecting with new size");
                            return Ok(RdpControlFlow::ReconnectWithNewSize { width: width.try_into().unwrap(), height: height.try_into().unwrap() })
                        }
                    },
                    RdpInputEvent::FastPath(events) => {
                        trace!(?events);
                        active_stage.process_fastpath_input(&mut image, &events)?
                    }
                    RdpInputEvent::Close => {
                        active_stage.graceful_shutdown()?
                    }
                    RdpInputEvent::Clipboard(event) => {
                        if let Some(cliprdr) = active_stage.get_svc_processor::<cliprdr::CliprdrClient>() {
                            if let Some(svc_messages) = match event {
                                ClipboardMessage::SendInitiateCopy(formats) => {
                                    Some(cliprdr.initiate_copy(&formats)
                                        .map_err(|e| session::custom_err!("CLIPRDR", e))?)
                                }
                                ClipboardMessage::SendFormatData(response) => {
                                    Some(cliprdr.submit_format_data(response)
                                    .map_err(|e| session::custom_err!("CLIPRDR", e))?)
                                }
                                ClipboardMessage::SendInitiatePaste(format) => {
                                    Some(cliprdr.initiate_paste(format)
                                        .map_err(|e| session::custom_err!("CLIPRDR", e))?)
                                }
                                ClipboardMessage::Error(e) => {
                                    error!("Clipboard backend error: {}", e);
                                    None
                                }
                            } {
                                let frame = active_stage.process_svc_processor_messages(svc_messages)?;
                                // Send the messages to the server
                                vec![ActiveStageOutput::ResponseFrame(frame)]
                            } else {
                                // No messages to send to the server
                                Vec::new()
                            }
                        } else  {
                            warn!("Clipboard event received, but Cliprdr is not available");
                            Vec::new()
                        }
                    }
                    RdpInputEvent::SendDvcMessages { channel_id, messages } => {
                        trace!(channel_id, ?messages, "Send DVC messages");

                        let frame = active_stage.encode_dvc_messages(messages)?;
                        vec![ActiveStageOutput::ResponseFrame(frame)]
                    }
                }
            }
        };

        for out in outputs {
            match out {
                ActiveStageOutput::ResponseFrame(frame) => writer
                    .write_all(&frame)
                    .await
                    .map_err(|e| session::custom_err!("write response", e))?,
                ActiveStageOutput::GraphicsUpdate(_region) => {
                    let buffer: Vec<u32> = image
                        .data()
                        .chunks_exact(4)
                        .map(|pixel| {
                            let r = pixel[0];
                            let g = pixel[1];
                            let b = pixel[2];
                            u32::from_be_bytes([0, r, g, b])
                        })
                        .collect();

                    event_loop_proxy
                        .send_event(RdpOutputEvent::Image {
                            buffer,
                            width: image.width(),
                            height: image.height(),
                        })
                        .map_err(|e| session::custom_err!("event_loop_proxy", e))?;
                }
                ActiveStageOutput::PointerDefault => {
                    event_loop_proxy
                        .send_event(RdpOutputEvent::PointerDefault)
                        .map_err(|e| session::custom_err!("event_loop_proxy", e))?;
                }
                ActiveStageOutput::PointerHidden => {
                    event_loop_proxy
                        .send_event(RdpOutputEvent::PointerHidden)
                        .map_err(|e| session::custom_err!("event_loop_proxy", e))?;
                }
                ActiveStageOutput::PointerPosition { x, y } => {
                    event_loop_proxy
                        .send_event(RdpOutputEvent::PointerPosition { x, y })
                        .map_err(|e| session::custom_err!("event_loop_proxy", e))?;
                }
                ActiveStageOutput::PointerBitmap(pointer) => {
                    event_loop_proxy
                        .send_event(RdpOutputEvent::PointerBitmap(pointer))
                        .map_err(|e| session::custom_err!("event_loop_proxy", e))?;
                }
                ActiveStageOutput::DeactivateAll(mut connection_activation) => {
                    // Execute the Deactivation-Reactivation Sequence:
                    // https://learn.microsoft.com/en-us/openspecs/windows_protocols/ms-rdpbcgr/dfc234ce-481a-4674-9a5d-2a7bafb14432
                    debug!("Received Server Deactivate All PDU, executing Deactivation-Reactivation Sequence");
                    let mut buf = WriteBuf::new();
                    'activation_seq: loop {
                        let written = single_sequence_step_read(&mut reader, &mut *connection_activation, &mut buf)
                            .await
                            .map_err(|e| session::custom_err!("read deactivation-reactivation sequence step", e))?;

                        if written.size().is_some() {
                            writer.write_all(buf.filled()).await.map_err(|e| {
                                session::custom_err!("write deactivation-reactivation sequence step", e)
                            })?;
                        }

                        if let ConnectionActivationState::Finalized {
                            io_channel_id,
                            user_channel_id,
                            desktop_size,
                            no_server_pointer,
                            pointer_software_rendering,
                        } = connection_activation.state
                        {
                            debug!(?desktop_size, "Deactivation-Reactivation Sequence completed");
                            // Update image size with the new desktop size.
                            image = DecodedImage::new(PixelFormat::RgbA32, desktop_size.width, desktop_size.height);
                            // Update the active stage with the new channel IDs and pointer settings.
                            active_stage.set_fastpath_processor(
                                fast_path::ProcessorBuilder {
                                    io_channel_id,
                                    user_channel_id,
                                    no_server_pointer,
                                    pointer_software_rendering,
                                }
                                .build(),
                            );
                            active_stage.set_no_server_pointer(no_server_pointer);
                            break 'activation_seq;
                        }
                    }
                }
                ActiveStageOutput::Terminate(reason) => break 'outer reason,
            }
        }
    };

    Ok(RdpControlFlow::TerminatedGracefully(disconnect_reason))
}<|MERGE_RESOLUTION|>--- conflicted
+++ resolved
@@ -158,16 +158,11 @@
     TerminatedGracefully(GracefulDisconnectReason),
 }
 
-<<<<<<< HEAD
-type MaybeGatewayStream = tokio_util::either::Either<ironrdp_mstsgu::GwClient, TcpStream>;
-type UpgradedFramed = ironrdp_tokio::TokioFramed<ironrdp_tls::TlsStream<MaybeGatewayStream>>;
-=======
 trait AsyncReadWrite: AsyncRead + AsyncWrite {}
 
 impl<T> AsyncReadWrite for T where T: AsyncRead + AsyncWrite {}
 
 type UpgradedFramed = ironrdp_tokio::TokioFramed<Box<dyn AsyncReadWrite + Unpin + Send + Sync>>;
->>>>>>> c31aa58f
 
 async fn connect(
     config: &Config,
@@ -176,7 +171,6 @@
 ) -> ConnectorResult<(ConnectionResult, UpgradedFramed)> {
     let dest = format!("{}:{}", config.destination.name(), config.destination.port());
 
-<<<<<<< HEAD
     let mut server_addr = std::net::SocketAddr::V4(std::net::SocketAddrV4::new(std::net::Ipv4Addr::new(127, 0, 0, 1), 1234));
     let stream = if let Some(ref gw_config) = config.gw {
         let gw_stream = ironrdp_mstsgu::GwClient::connect(&gw_config).await.unwrap();
@@ -192,16 +186,6 @@
         tokio_util::either::Either::Right(stream)
     };
     let mut framed = ironrdp_tokio::TokioFramed::new(stream);
-=======
-    let socket = TcpStream::connect(dest)
-        .await
-        .map_err(|e| connector::custom_err!("TCP connect", e))?;
-
-    let client_addr = socket
-        .local_addr()
-        .map_err(|e| connector::custom_err!("get socket local address", e))?;
-
-    let mut framed = ironrdp_tokio::TokioFramed::new(socket);
 
     let mut drdynvc =
         ironrdp::dvc::DrdynvcClient::new().with_dynamic_channel(DisplayControlClient::new(|_| Ok(Vec::new())));
@@ -212,12 +196,11 @@
         let pipe_name = proxy.pipe_name.clone();
 
         trace!(%channel_name, %pipe_name, "Creating DVC proxy");
->>>>>>> c31aa58f
 
         drdynvc = drdynvc.with_dynamic_channel(dvc_pipe_proxy_factory.create(channel_name, pipe_name));
     }
 
-    let mut connector = connector::ClientConnector::new(config.connector.clone(), client_addr)
+    let mut connector = connector::ClientConnector::new(config.connector.clone(), server_addr)
         .with_static_channel(drdynvc)
         .with_static_channel(rdpsnd::client::Rdpsnd::new(Box::new(cpal::RdpsndBackend::new())))
         .with_static_channel(rdpdr::Rdpdr::new(Box::new(NoopRdpdrBackend {}), "IronRDP".to_owned()).with_smartcard(0));

--- conflicted
+++ resolved
@@ -5,12 +5,8 @@
 use ironrdp::pdu::input::fast_path::FastPathInputEvent;
 use ironrdp::session::image::DecodedImage;
 use ironrdp::session::{ActiveStage, ActiveStageOutput, SessionResult};
-<<<<<<< HEAD
-use ironrdp::{connector, session};
+use ironrdp::{cliprdr, connector, rdpdr, rdpsnd, session};
 use ironrdp_rdpdr::NoopRdpdrBackend;
-=======
-use ironrdp::{cliprdr, connector, rdpdr, rdpsnd, session};
->>>>>>> d8c6efa3
 use smallvec::SmallVec;
 use tokio::net::TcpStream;
 use tokio::sync::mpsc;
@@ -112,15 +108,10 @@
         .with_server_name(&config.destination)
         .with_credssp_network_client(RequestClientFactory)
         // .with_static_channel(ironrdp::dvc::Drdynvc::new()) // FIXME: drdynvc is not working
-<<<<<<< HEAD
         .with_static_channel(ironrdp::rdpsnd::Rdpsnd::new())
         .with_static_channel(
             ironrdp_rdpdr::Rdpdr::new(Box::new(NoopRdpdrBackend {}), "IronRDP".to_string()).with_smartcard(0),
         );
-=======
-        .with_static_channel(rdpsnd::Rdpsnd::new())
-        .with_static_channel(rdpdr::Rdpdr::new("IronRDP".to_owned()).with_smartcard(0));
->>>>>>> d8c6efa3
 
     if let Some(builder) = cliprdr_factory {
         let backend = builder.build_cliprdr_backend();

--- conflicted
+++ resolved
@@ -31,7 +31,13 @@
 
 #[derive(Debug)]
 pub enum RdpInputEvent {
-    Resize { width: u16, height: u16 },
+    Resize {
+        width: u16,
+        height: u16,
+        scale_factor: u32,
+        physical_width: u32,
+        physical_height: u32,
+    },
     FastPath(SmallVec<[FastPathInputEvent; 2]>),
     Close,
     Clipboard(ClipboardMessage),
@@ -108,17 +114,12 @@
 
     let mut framed = ironrdp_tokio::TokioFramed::new(stream);
 
-    let mut connector = connector::ClientConnector::new(config.connector.clone())
-        .with_server_addr(server_addr)
-<<<<<<< HEAD
-        .with_static_channel(
-            ironrdp::dvc::DrdynvcClient::new().with_dynamic_channel(DisplayControlClient::new(|_| Ok(Vec::new()))),
-        )
-=======
-        .with_static_channel(ironrdp::dvc::DrdynvcClient::new())
->>>>>>> 6945c5d4
-        .with_static_channel(rdpsnd::Rdpsnd::new())
-        .with_static_channel(rdpdr::Rdpdr::new(Box::new(NoopRdpdrBackend {}), "IronRDP".to_owned()).with_smartcard(0));
+    let mut connector = connector::ClientConnector::new(config.connector.clone()).with_server_addr(server_addr);
+    .with_static_channel(
+        ironrdp::dvc::DrdynvcClient::new().with_dynamic_channel(DisplayControlClient::new(|_| Ok(Vec::new()))),
+    )
+    .with_static_channel(rdpsnd::Rdpsnd::new())
+    .with_static_channel(rdpdr::Rdpdr::new(Box::new(NoopRdpdrBackend {}), "IronRDP".to_owned()).with_smartcard(0));
 
     if let Some(builder) = cliprdr_factory {
         let backend = builder.build_cliprdr_backend();
@@ -186,12 +187,15 @@
                 let input_event = input_event.ok_or_else(|| session::general_err!("GUI is stopped"))?;
 
                 match input_event {
-                    RdpInputEvent::Resize { mut width, mut height } => {
+                    RdpInputEvent::Resize { mut width, mut height, mut scale_factor, mut physical_width, mut physical_height } => {
                         // Find the last resize event
                         while let Ok(newer_event) = input_event_receiver.try_recv() {
-                            if let RdpInputEvent::Resize { width: newer_width, height: newer_height } = newer_event {
+                            if let RdpInputEvent::Resize { width: newer_width, height: newer_height, scale_factor: newer_scale_factor, physical_width: newer_physical_width, physical_height: newer_physical_height } = newer_event {
                                 width = newer_width;
                                 height = newer_height;
+                                scale_factor = newer_scale_factor;
+                                physical_width = newer_physical_width;
+                                physical_height = newer_physical_height;
                             }
                         }
 
@@ -199,7 +203,7 @@
 
                         if let Some((display_client, channel_id)) = active_stage.get_dvc_processor::<DisplayControlClient>() {
                             if let Some(channel_id) = channel_id {
-                                let svc_messages = display_client.encode_single_primary_monitor(channel_id, width.into(), height.into())
+                                let svc_messages = display_client.encode_single_primary_monitor(channel_id, width.into(), height.into(), scale_factor, physical_width, physical_height)
                                     .map_err(|e| session::custom_err!("DisplayControl", e))?;
                                 let frame = active_stage.process_svc_processor_messages(SvcProcessorMessages::<DrdynvcClient>::new(svc_messages))?;
                                 vec![ActiveStageOutput::ResponseFrame(frame)]

--- conflicted
+++ resolved
@@ -283,7 +283,6 @@
                 ActiveStageOutput::PointerBitmap(_) => {
                     // Not applicable, because we use the software cursor rendering.
                 }
-<<<<<<< HEAD
                 ActiveStageOutput::DeactivateAll(mut connection_activation) => {
                     // Execute the Deactivation-Reactivation Sequence:
                     // https://learn.microsoft.com/en-us/openspecs/windows_protocols/ms-rdpbcgr/dfc234ce-481a-4674-9a5d-2a7bafb14432
@@ -332,9 +331,6 @@
                         }
                     }
                 }
-=======
-                ActiveStageOutput::DeactivateAll(_) => todo!("DeactivateAll"),
->>>>>>> 1e53669b
                 ActiveStageOutput::Terminate(reason) => break 'outer reason,
             }
         }

mod display;
mod gfx;

use std::borrow::Cow;
use std::cmp;
use std::collections::HashMap;

use ironrdp_connector::legacy::SendDataIndicationCtx;
use ironrdp_connector::GraphicsConfig;
use ironrdp_pdu::dvc::FieldType;
use ironrdp_pdu::rdp::headers::ShareDataPdu;
use ironrdp_pdu::rdp::server_error_info::{ErrorInfo, ProtocolIndependentCode, ServerSetErrorInfoPdu};
use ironrdp_pdu::rdp::vc::dvc;
use ironrdp_pdu::write_buf::WriteBuf;
use ironrdp_pdu::PduParsing;
use ironrdp_pdu::{encode_buf, mcs};
<<<<<<< HEAD
use ironrdp_svc::{chunkify, StaticChannelSet, CHANNEL_CHUNK_LEGNTH};
=======
use ironrdp_svc::{chunkify, StaticChannelSet, CHANNEL_CHUNK_LENGTH};
>>>>>>> aeec4c0a

pub use self::gfx::GfxHandler;
use crate::{SessionErrorExt as _, SessionResult};

pub const RDP8_GRAPHICS_PIPELINE_NAME: &str = "Microsoft::Windows::RDS::Graphics";
pub const RDP8_DISPLAY_PIPELINE_NAME: &str = "Microsoft::Windows::RDS::DisplayControl";

pub struct Processor {
    channel_map: HashMap<String, u32>,
    static_channels: StaticChannelSet,
    dynamic_channels: HashMap<u32, DynamicChannel>,
    user_channel_id: u16,
    io_channel_id: u16,
    drdynvc_channel_id: Option<u16>,
    graphics_config: Option<GraphicsConfig>,
    graphics_handler: Option<Box<dyn GfxHandler + Send>>,
}

impl Processor {
    pub fn new(
        static_channels: StaticChannelSet,
        user_channel_id: u16,
        io_channel_id: u16,
        graphics_config: Option<GraphicsConfig>,
        graphics_handler: Option<Box<dyn GfxHandler + Send>>,
    ) -> Self {
        let drdynvc_channel_id = static_channels.iter().find_map(|(type_id, channel)| {
            if channel.is_drdynvc() {
                static_channels.get_channel_id_by_type_id(type_id)
            } else {
                None
            }
        });

        Self {
            static_channels,
            dynamic_channels: HashMap::new(),
            channel_map: HashMap::new(),
            user_channel_id,
            io_channel_id,
            drdynvc_channel_id,
            graphics_config,
            graphics_handler,
        }
    }

    pub fn process(&mut self, frame: &[u8]) -> SessionResult<Vec<u8>> {
        let data_ctx: SendDataIndicationCtx<'_> =
            ironrdp_connector::legacy::decode_send_data_indication(frame).map_err(crate::legacy::map_error)?;
        let channel_id = data_ctx.channel_id;

        if channel_id == self.io_channel_id {
            self.process_io_channel(data_ctx)?;
            Ok(Vec::new())
        } else {
            match self.drdynvc_channel_id {
                Some(drdynvc_id) if channel_id == drdynvc_id => self.process_dyvc(data_ctx),
                _ => {
                    if let Some(static_channel) = self.static_channels.get_by_channel_id_mut(channel_id) {
                        let mut payload = data_ctx.user_data;

                        // [ vc::ChannelPduHeader | vc data… ]
                        let channel_header = ironrdp_pdu::rdp::vc::ChannelPduHeader::from_buffer(&mut payload)?;
                        debug_assert_eq!(payload.len(), channel_header.length as usize);

                        // Create a vector of response PDUs
                        let response_pdus = static_channel.process(payload).map_err(crate::SessionError::pdu)?;

                        // For each response PDU, chunkify it and add appropriate static channel headers.
<<<<<<< HEAD
                        let chunks = chunkify(response_pdus, CHANNEL_CHUNK_LEGNTH).map_err(crate::SessionError::pdu)?;
=======
                        let chunks = chunkify(response_pdus, CHANNEL_CHUNK_LENGTH).map_err(crate::SessionError::pdu)?;
>>>>>>> aeec4c0a

                        // Place each chunk into a SendDataRequest
                        let mcs_pdus = chunks
                            .into_iter()
                            .map(|buf| mcs::SendDataRequest {
                                initiator_id: data_ctx.initiator_id,
                                channel_id,
                                user_data: Cow::Owned(buf.into_inner()),
                            })
                            .collect::<Vec<mcs::SendDataRequest>>();

                        // SendDataRequest is [`McsPdu`], which is [`x224Pdu`], which is [`PduEncode`]. [`PduEncode`] for [`x224Pdu`]
                        // also takes care of adding the Tpkt header, so therefore we can just call `encode_buf` on each of these and
                        // we will create a buffer of fully encoded PDUs ready to send to the server.
                        //
                        // For example, if we had 2 chunks, our fully_encoded_responses buffer would look like:
                        //
                        // [ | tpkt | x224 | mcs::SendDataRequest | chunk 1 | tpkt | x224 | mcs::SendDataRequest | chunk 2 | ]
                        //   |<------------------- PDU 1 ------------------>|<------------------- PDU 2 ------------------>|
                        let mut fully_encoded_responses = WriteBuf::new(); // TODO(perf): reuse this buffer using `clear` and `filled` as appropriate
                        for pdu in mcs_pdus {
                            encode_buf(&pdu, &mut fully_encoded_responses).map_err(crate::SessionError::pdu)?;
                        }

                        Ok(fully_encoded_responses.into_inner())
                    } else {
                        Err(reason_err!("X224", "unexpected channel received: ID {channel_id}"))
                    }
                }
            }
        }
    }

    fn process_io_channel(&self, data_ctx: SendDataIndicationCtx<'_>) -> SessionResult<()> {
        debug_assert_eq!(data_ctx.channel_id, self.io_channel_id);

        let ctx = ironrdp_connector::legacy::decode_share_data(data_ctx).map_err(crate::legacy::map_error)?;

        match ctx.pdu {
            ShareDataPdu::SaveSessionInfo(session_info) => {
                debug!("Got Session Save Info PDU: {session_info:?}");
                Ok(())
            }
            ShareDataPdu::ServerSetErrorInfo(ServerSetErrorInfoPdu(ErrorInfo::ProtocolIndependentCode(
                ProtocolIndependentCode::None,
            ))) => {
                debug!("Received None server error");
                Ok(())
            }
            ShareDataPdu::ServerSetErrorInfo(ServerSetErrorInfoPdu(e)) => {
                Err(reason_err!("ServerSetErrorInfo", "{}", e.description()))
            }
            _ => Err(reason_err!(
                "IO channel",
                "unexpected PDU: expected Session Save Info PDU, got: {:?}",
                ctx.pdu.as_short_name()
            )),
        }
    }

    fn process_dyvc(&mut self, data_ctx: SendDataIndicationCtx<'_>) -> SessionResult<Vec<u8>> {
        debug_assert_eq!(Some(data_ctx.channel_id), self.drdynvc_channel_id);

        let dvc_ctx = crate::legacy::decode_dvc_message(data_ctx)?;

        let mut buf = WriteBuf::new();

        match dvc_ctx.dvc_pdu {
            dvc::ServerPdu::CapabilitiesRequest(caps_request) => {
                debug!("Got DVC Capabilities Request PDU: {caps_request:?}");
                let caps_response = dvc::ClientPdu::CapabilitiesResponse(dvc::CapabilitiesResponsePdu {
                    version: dvc::CapsVersion::V1,
                });

                debug!("Send DVC Capabilities Response PDU: {caps_response:?}");
                crate::legacy::encode_dvc_message(
                    data_ctx.initiator_id,
                    data_ctx.channel_id,
                    caps_response,
                    &[],
                    &mut buf,
                )?;
            }
            dvc::ServerPdu::CreateRequest(create_request) => {
                debug!("Got DVC Create Request PDU: {create_request:?}");

                let creation_status = if let Some(dynamic_channel) = create_dvc(
                    create_request.channel_name.as_str(),
                    create_request.channel_id,
                    create_request.channel_id_type,
                    &mut self.graphics_handler,
                ) {
                    self.dynamic_channels.insert(create_request.channel_id, dynamic_channel);
                    self.channel_map
                        .insert(create_request.channel_name.clone(), create_request.channel_id);

                    dvc::DVC_CREATION_STATUS_OK
                } else {
                    dvc::DVC_CREATION_STATUS_NO_LISTENER
                };

                let create_response = dvc::ClientPdu::CreateResponse(dvc::CreateResponsePdu {
                    channel_id_type: create_request.channel_id_type,
                    channel_id: create_request.channel_id,
                    creation_status,
                });

                debug!("Send DVC Create Response PDU: {create_response:?}");
                crate::legacy::encode_dvc_message(
                    data_ctx.initiator_id,
                    data_ctx.channel_id,
                    create_response,
                    &[],
                    &mut buf,
                )?;

                negotiate_dvc(
                    &create_request,
                    data_ctx.initiator_id,
                    data_ctx.channel_id,
                    &mut buf,
                    &self.graphics_config,
                )?;
            }
            dvc::ServerPdu::CloseRequest(close_request) => {
                debug!("Got DVC Close Request PDU: {close_request:?}");

                let close_response = dvc::ClientPdu::CloseResponse(dvc::ClosePdu {
                    channel_id_type: close_request.channel_id_type,
                    channel_id: close_request.channel_id,
                });

                debug!("Send DVC Close Response PDU: {close_response:?}");
                crate::legacy::encode_dvc_message(
                    data_ctx.initiator_id,
                    data_ctx.channel_id,
                    close_response,
                    &[],
                    &mut buf,
                )?;

                self.dynamic_channels.remove(&close_request.channel_id);
            }
            dvc::ServerPdu::DataFirst(data) => {
                let channel_id_type = data.channel_id_type;
                let channel_id = data.channel_id;

                let dvc_data = dvc_ctx.dvc_data;

                // FIXME(perf): copy with data_buf.to_vec()
                if let Some(dvc_data) = self
                    .dynamic_channels
                    .get_mut(&data.channel_id)
                    .ok_or_else(|| reason_err!("DVC", "access to non existing channel: {}", data.channel_id))?
                    .process_data_first_pdu(data.total_data_size as usize, dvc_data.to_vec())?
                {
                    let client_data = dvc::ClientPdu::Data(dvc::DataPdu {
                        channel_id_type,
                        channel_id,
                        data_size: dvc_data.len(),
                    });

                    crate::legacy::encode_dvc_message(
                        data_ctx.initiator_id,
                        data_ctx.channel_id,
                        client_data,
                        &dvc_data,
                        &mut buf,
                    )?;
                }
            }
            dvc::ServerPdu::Data(data) => {
                let channel_id_type = data.channel_id_type;
                let channel_id = data.channel_id;

                let dvc_data = dvc_ctx.dvc_data;

                // FIXME(perf): copy with data_buf.to_vec()
                if let Some(dvc_data) = self
                    .dynamic_channels
                    .get_mut(&data.channel_id)
                    .ok_or_else(|| reason_err!("DVC", "access to non existing channel: {}", data.channel_id))?
                    .process_data_pdu(dvc_data.to_vec())?
                {
                    let client_data = dvc::ClientPdu::Data(dvc::DataPdu {
                        channel_id_type,
                        channel_id,
                        data_size: dvc_data.len(),
                    });

                    crate::legacy::encode_dvc_message(
                        data_ctx.initiator_id,
                        data_ctx.channel_id,
                        client_data,
                        &dvc_data,
                        &mut buf,
                    )?;
                }
            }
        }

        Ok(buf.into_inner())
    }

    /// Sends a PDU on the dynamic channel.
<<<<<<< HEAD
    pub fn encode_dynamic(&self, output: &mut WriteBuf, channel_name: &str, dvc_data: &[u8]) -> SessionResult<usize> {
=======
    pub fn encode_dynamic(&self, output: &mut WriteBuf, channel_name: &str, dvc_data: &[u8]) -> SessionResult<()> {
>>>>>>> aeec4c0a
        let drdynvc_channel_id = self
            .drdynvc_channel_id
            .ok_or_else(|| general_err!("dynamic virtual channel not connected"))?;

        let dvc_channel_id = self
            .channel_map
            .get(channel_name)
            .ok_or_else(|| reason_err!("DVC", "access to non existing channel name: {}", channel_name))?;

        let dvc_channel = self
            .dynamic_channels
            .get(dvc_channel_id)
            .ok_or_else(|| reason_err!("DVC", "access to non existing channel: {}", dvc_channel_id))?;

        let dvc_client_data = dvc::ClientPdu::Data(dvc::DataPdu {
            channel_id_type: dvc_channel.channel_id_type,
            channel_id: dvc_channel.channel_id,
            data_size: dvc_data.len(),
        });

        crate::legacy::encode_dvc_message(
            self.user_channel_id,
            drdynvc_channel_id,
            dvc_client_data,
            dvc_data,
            output,
        )?;

        Ok(())
    }

    /// Send a pdu on the static global channel. Typically used to send input events
    pub fn encode_static(&self, output: &mut WriteBuf, pdu: ShareDataPdu) -> SessionResult<usize> {
        let written =
            ironrdp_connector::legacy::encode_share_data(self.user_channel_id, self.io_channel_id, 0, pdu, output)
                .map_err(crate::legacy::map_error)?;
        Ok(written)
    }
}

fn create_dvc(
    channel_name: &str,
    channel_id: u32,
    channel_id_type: FieldType,
    graphics_handler: &mut Option<Box<dyn GfxHandler + Send>>,
) -> Option<DynamicChannel> {
    match channel_name {
        RDP8_GRAPHICS_PIPELINE_NAME => {
            let handler = graphics_handler.take();
            Some(DynamicChannel::new(
                Box::new(gfx::Handler::new(handler)),
                channel_id,
                channel_id_type,
            ))
        }
        RDP8_DISPLAY_PIPELINE_NAME => Some(DynamicChannel::new(
            Box::new(display::Handler),
            channel_id,
            channel_id_type,
        )),
        _ => {
            warn!(channel_name, "Unsupported dynamic virtual channel");
            None
        }
    }
}

fn negotiate_dvc(
    create_request: &dvc::CreateRequestPdu,
    initiator_id: u16,
    channel_id: u16,
    buf: &mut WriteBuf,
    graphics_config: &Option<GraphicsConfig>,
) -> SessionResult<()> {
    if create_request.channel_name == RDP8_GRAPHICS_PIPELINE_NAME {
        let dvc_data = gfx::create_capabilities_advertise(graphics_config)?;
        let dvc_pdu = dvc::ClientPdu::Data(dvc::DataPdu {
            channel_id_type: create_request.channel_id_type,
            channel_id: create_request.channel_id,
            data_size: dvc_data.len(),
        });

        debug!("Send GFX Capabilities Advertise PDU");
        crate::legacy::encode_dvc_message(initiator_id, channel_id, dvc_pdu, &dvc_data, buf)?;
    }

    Ok(())
}

trait DynamicChannelDataHandler {
    fn process_complete_data(&mut self, complete_data: Vec<u8>) -> SessionResult<Option<Vec<u8>>>;
}

pub struct DynamicChannel {
    data: CompleteData,
    channel_id_type: FieldType,
    channel_id: u32,
    handler: Box<dyn DynamicChannelDataHandler + Send>,
}

impl DynamicChannel {
    fn new(handler: Box<dyn DynamicChannelDataHandler + Send>, channel_id: u32, channel_id_type: FieldType) -> Self {
        Self {
            data: CompleteData::new(),
            handler,
            channel_id_type,
            channel_id,
        }
    }

    fn process_data_first_pdu(&mut self, total_data_size: usize, data: Vec<u8>) -> SessionResult<Option<Vec<u8>>> {
        if let Some(complete_data) = self.data.process_data_first_pdu(total_data_size, data) {
            self.handler.process_complete_data(complete_data)
        } else {
            Ok(None)
        }
    }

    fn process_data_pdu(&mut self, data: Vec<u8>) -> SessionResult<Option<Vec<u8>>> {
        if let Some(complete_data) = self.data.process_data_pdu(data) {
            self.handler.process_complete_data(complete_data)
        } else {
            Ok(None)
        }
    }
}

#[derive(Debug, PartialEq)]
struct CompleteData {
    total_size: usize,
    data: Vec<u8>,
}

impl CompleteData {
    fn new() -> Self {
        Self {
            total_size: 0,
            data: Vec::new(),
        }
    }

    fn process_data_first_pdu(&mut self, total_data_size: usize, data: Vec<u8>) -> Option<Vec<u8>> {
        if self.total_size != 0 || !self.data.is_empty() {
            error!("Incomplete DVC message, it will be skipped");

            self.data.clear();
        }

        if total_data_size == data.len() {
            Some(data)
        } else {
            self.total_size = total_data_size;
            self.data = data;

            None
        }
    }

    fn process_data_pdu(&mut self, mut data: Vec<u8>) -> Option<Vec<u8>> {
        if self.total_size == 0 && self.data.is_empty() {
            // message is not fragmented
            Some(data)
        } else {
            // message is fragmented so need to reassemble it
            let actual_data_length = self.data.len() + data.len();

            match actual_data_length.cmp(&(self.total_size)) {
                cmp::Ordering::Less => {
                    // this is one of the fragmented messages, just append it
                    self.data.append(&mut data);
                    None
                }
                cmp::Ordering::Equal => {
                    // this is the last fragmented message, need to return the whole reassembled message
                    self.total_size = 0;
                    self.data.append(&mut data);
                    Some(self.data.drain(..).collect())
                }
                cmp::Ordering::Greater => {
                    error!("Actual DVC message size is grater than expected total DVC message size");
                    self.total_size = 0;
                    self.data.clear();

                    None
                }
            }
        }
    }
}<|MERGE_RESOLUTION|>--- conflicted
+++ resolved
@@ -14,11 +14,7 @@
 use ironrdp_pdu::write_buf::WriteBuf;
 use ironrdp_pdu::PduParsing;
 use ironrdp_pdu::{encode_buf, mcs};
-<<<<<<< HEAD
-use ironrdp_svc::{chunkify, StaticChannelSet, CHANNEL_CHUNK_LEGNTH};
-=======
 use ironrdp_svc::{chunkify, StaticChannelSet, CHANNEL_CHUNK_LENGTH};
->>>>>>> aeec4c0a
 
 pub use self::gfx::GfxHandler;
 use crate::{SessionErrorExt as _, SessionResult};
@@ -88,11 +84,7 @@
                         let response_pdus = static_channel.process(payload).map_err(crate::SessionError::pdu)?;
 
                         // For each response PDU, chunkify it and add appropriate static channel headers.
-<<<<<<< HEAD
-                        let chunks = chunkify(response_pdus, CHANNEL_CHUNK_LEGNTH).map_err(crate::SessionError::pdu)?;
-=======
                         let chunks = chunkify(response_pdus, CHANNEL_CHUNK_LENGTH).map_err(crate::SessionError::pdu)?;
->>>>>>> aeec4c0a
 
                         // Place each chunk into a SendDataRequest
                         let mcs_pdus = chunks
@@ -298,11 +290,7 @@
     }
 
     /// Sends a PDU on the dynamic channel.
-<<<<<<< HEAD
-    pub fn encode_dynamic(&self, output: &mut WriteBuf, channel_name: &str, dvc_data: &[u8]) -> SessionResult<usize> {
-=======
     pub fn encode_dynamic(&self, output: &mut WriteBuf, channel_name: &str, dvc_data: &[u8]) -> SessionResult<()> {
->>>>>>> aeec4c0a
         let drdynvc_channel_id = self
             .drdynvc_channel_id
             .ok_or_else(|| general_err!("dynamic virtual channel not connected"))?;

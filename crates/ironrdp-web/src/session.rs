use core::cell::RefCell;
use std::borrow::Cow;
use std::rc::Rc;
use std::time::Duration;

use anyhow::Context as _;
use base64::Engine as _;
use futures_channel::mpsc;
use futures_util::io::{ReadHalf, WriteHalf};
use futures_util::{select, AsyncWriteExt as _, FutureExt as _, StreamExt as _};
use gloo_net::websocket;
use gloo_net::websocket::futures::WebSocket;
use ironrdp::cliprdr::backend::ClipboardMessage;
use ironrdp::cliprdr::CliprdrClient;
use ironrdp::connector::connection_activation::ConnectionActivationState;
use ironrdp::connector::credssp::KerberosConfig;
use ironrdp::connector::{self, ClientConnector, Credentials};
use ironrdp::graphics::image_processing::PixelFormat;
use ironrdp::pdu::input::fast_path::FastPathInputEvent;
use ironrdp::pdu::write_buf::WriteBuf;
use ironrdp::session::image::DecodedImage;
use ironrdp::session::{fast_path, ActiveStage, ActiveStageOutput, GracefulDisconnectReason};
use ironrdp_futures::single_connect_step_read;
use rgb::AsPixels as _;
use tap::prelude::*;
use wasm_bindgen::prelude::*;
use wasm_bindgen_futures::spawn_local;
use web_sys::HtmlCanvasElement;

use crate::canvas::Canvas;
use crate::clipboard::{ClipboardTransaction, WasmClipboard, WasmClipboardBackend, WasmClipboardBackendMessage};
use crate::error::{IronRdpError, IronRdpErrorKind};
use crate::image::extract_partial_image;
use crate::input::InputTransaction;
use crate::network_client::WasmNetworkClient;
use crate::{clipboard, DesktopSize};

const DEFAULT_WIDTH: u16 = 1280;
const DEFAULT_HEIGHT: u16 = 720;

#[wasm_bindgen]
#[derive(Clone, Default)]
pub struct SessionBuilder(Rc<RefCell<SessionBuilderInner>>);

struct SessionBuilderInner {
    username: Option<String>,
    destination: Option<String>,
    server_domain: Option<String>,
    password: Option<String>,
    proxy_address: Option<String>,
    auth_token: Option<String>,
    pcb: Option<String>,
    kdc_proxy_url: Option<String>,
    client_name: String,
    desktop_size: DesktopSize,

    render_canvas: Option<HtmlCanvasElement>,
    set_cursor_style_callback: Option<js_sys::Function>,
    set_cursor_style_callback_context: Option<JsValue>,
    remote_clipboard_changed_callback: Option<js_sys::Function>,
    remote_received_format_list_callback: Option<js_sys::Function>,
    force_clipboard_update_callback: Option<js_sys::Function>,
}

impl Default for SessionBuilderInner {
    fn default() -> Self {
        Self {
            username: None,
            destination: None,
            server_domain: None,
            password: None,
            proxy_address: None,
            auth_token: None,
            pcb: None,
            kdc_proxy_url: None,
            client_name: "ironrdp-web".to_owned(),
            desktop_size: DesktopSize {
                width: DEFAULT_WIDTH,
                height: DEFAULT_HEIGHT,
            },

            render_canvas: None,
            set_cursor_style_callback: None,
            set_cursor_style_callback_context: None,
            remote_clipboard_changed_callback: None,
            remote_received_format_list_callback: None,
            force_clipboard_update_callback: None,
        }
    }
}

#[wasm_bindgen]
impl SessionBuilder {
    pub fn new() -> SessionBuilder {
        Self(Rc::new(RefCell::new(SessionBuilderInner::default())))
    }

    /// Required
    pub fn username(&self, username: String) -> SessionBuilder {
        self.0.borrow_mut().username = Some(username);
        self.clone()
    }

    /// Required
    pub fn destination(&self, destination: String) -> SessionBuilder {
        self.0.borrow_mut().destination = Some(destination);
        self.clone()
    }

    /// Optional
    pub fn server_domain(&self, server_domain: String) -> SessionBuilder {
        self.0.borrow_mut().server_domain = if server_domain.is_empty() {
            None
        } else {
            Some(server_domain)
        };
        self.clone()
    }

    /// Required
    pub fn password(&self, password: String) -> SessionBuilder {
        self.0.borrow_mut().password = Some(password);
        self.clone()
    }

    /// Required
    pub fn proxy_address(&self, address: String) -> SessionBuilder {
        self.0.borrow_mut().proxy_address = Some(address);
        self.clone()
    }

    /// Required
    pub fn auth_token(&self, token: String) -> SessionBuilder {
        self.0.borrow_mut().auth_token = Some(token);
        self.clone()
    }

    /// Optional
    pub fn pcb(&self, pcb: String) -> SessionBuilder {
        self.0.borrow_mut().pcb = Some(pcb);
        self.clone()
    }

    /// Optional
    pub fn kdc_proxy_url(&self, kdc_proxy_url: Option<String>) -> SessionBuilder {
        self.0.borrow_mut().kdc_proxy_url = kdc_proxy_url;
        self.clone()
    }

    /// Optional
    pub fn desktop_size(&self, desktop_size: DesktopSize) -> SessionBuilder {
        self.0.borrow_mut().desktop_size = desktop_size;
        self.clone()
    }

    /// Optional
    pub fn render_canvas(&self, canvas: HtmlCanvasElement) -> SessionBuilder {
        self.0.borrow_mut().render_canvas = Some(canvas);
        self.clone()
    }

    /// Required.
    ///
    /// # Callback signature:
    /// ```typescript
    /// function callback(
    ///     cursor_kind: string,
    ///     cursor_data: string | undefined,
    ///     hotspot_x: number | undefined,
    ///     hotspot_y: number | undefined
    /// ): void
    /// ```
    ///
    /// # Cursor kinds:
    /// - `default` (default system cursor); other arguments are `UNDEFINED`
    /// - `none` (hide cursor); other arguments are `UNDEFINED`
    /// - `url` (custom cursor data URL); `cursor_data` contains the data URL with Base64-encoded
    ///   cursor bitmap; `hotspot_x` and `hotspot_y` are set to the cursor hotspot coordinates.
    pub fn set_cursor_style_callback(&self, callback: js_sys::Function) -> SessionBuilder {
        self.0.borrow_mut().set_cursor_style_callback = Some(callback);
        self.clone()
    }

    /// Required.
    pub fn set_cursor_style_callback_context(&self, context: JsValue) -> SessionBuilder {
        self.0.borrow_mut().set_cursor_style_callback_context = Some(context);
        self.clone()
    }

    /// Optional
    pub fn remote_clipboard_changed_callback(&self, callback: js_sys::Function) -> SessionBuilder {
        self.0.borrow_mut().remote_clipboard_changed_callback = Some(callback);
        self.clone()
    }

    /// Optional
    pub fn remote_received_format_list_callback(&self, callback: js_sys::Function) -> SessionBuilder {
        self.0.borrow_mut().remote_received_format_list_callback = Some(callback);
        self.clone()
    }

    /// Optional
    pub fn force_clipboard_update_callback(&self, callback: js_sys::Function) -> SessionBuilder {
        self.0.borrow_mut().force_clipboard_update_callback = Some(callback);
        self.clone()
    }

    pub async fn connect(&self) -> Result<Session, IronRdpError> {
        let (
            username,
            destination,
            server_domain,
            password,
            proxy_address,
            auth_token,
            pcb,
            kdc_proxy_url,
            client_name,
            desktop_size,
            render_canvas,
            set_cursor_style_callback,
            set_cursor_style_callback_context,
            remote_clipboard_changed_callback,
            remote_received_format_list_callback,
            force_clipboard_update_callback,
        );

        {
            let inner = self.0.borrow();

            username = inner.username.clone().context("username missing")?;
            destination = inner.destination.clone().context("destination missing")?;
            server_domain = inner.server_domain.clone();
            password = inner.password.clone().context("password missing")?;
            proxy_address = inner.proxy_address.clone().context("proxy_address missing")?;
            auth_token = inner.auth_token.clone().context("auth_token missing")?;
            pcb = inner.pcb.clone();
            kdc_proxy_url = inner.kdc_proxy_url.clone();
            client_name = inner.client_name.clone();
            desktop_size = inner.desktop_size.clone();

            render_canvas = inner.render_canvas.clone().context("render_canvas missing")?;

            set_cursor_style_callback = inner
                .set_cursor_style_callback
                .clone()
                .context("set_cursor_style_callback missing")?;
            set_cursor_style_callback_context = inner
                .set_cursor_style_callback_context
                .clone()
                .context("set_cursor_style_callback_context missing")?;
            remote_clipboard_changed_callback = inner.remote_clipboard_changed_callback.clone();
            remote_received_format_list_callback = inner.remote_received_format_list_callback.clone();
            force_clipboard_update_callback = inner.force_clipboard_update_callback.clone();
        }

        info!("Connect to RDP host");

        let config = build_config(username, password, server_domain, client_name, desktop_size);

        let (input_events_tx, input_events_rx) = mpsc::unbounded();

        let clipboard = remote_clipboard_changed_callback.clone().map(|callback| {
            WasmClipboard::new(
                clipboard::WasmClipboardMessageProxy::new(input_events_tx.clone()),
                clipboard::JsClipboardCallbacks {
                    on_remote_clipboard_changed: callback,
                    on_remote_received_format_list: remote_received_format_list_callback,
                    on_force_clipboard_update: force_clipboard_update_callback,
                },
            )
        });

        let ws = WebSocket::open(&proxy_address).context("Couldn’t open WebSocket")?;

        // NOTE: ideally, when the WebSocket can’t be opened, the above call should fail with details on why is that
        // (e.g., the proxy hostname could not be resolved, proxy service is not running), but errors are neved
        // bubbled up in practice, so instead we poll the WebSocket state until we know its connected (i.e., the
        // WebSocket handshake is a success and user data can be exchanged).
        loop {
            match ws.state() {
                websocket::State::Closing | websocket::State::Closed => {
                    return Err(IronRdpError::from(anyhow::anyhow!(
                        "Failed to connect to {proxy_address} (WebSocket is `{:?}`)",
                        ws.state()
                    ))
                    .with_kind(IronRdpErrorKind::ProxyConnect));
                }
                websocket::State::Connecting => {
                    trace!("WebSocket is connecting to proxy at {proxy_address}...");
                    gloo_timers::future::sleep(Duration::from_millis(50)).await;
                }
                websocket::State::Open => {
                    debug!("WebSocket connected to {proxy_address} with success");
                    break;
                }
            }
        }

        let (connection_result, ws) = connect(
            ws,
            config,
            auth_token,
            destination,
            pcb,
            kdc_proxy_url,
            clipboard.as_ref().map(|clip| clip.backend()),
        )
        .await?;

        info!("Connected!");

        let (rdp_reader, rdp_writer) = futures_util::AsyncReadExt::split(ws);

        let (writer_tx, writer_rx) = mpsc::unbounded();

        spawn_local(writer_task(writer_rx, rdp_writer));

        Ok(Session {
            desktop_size: connection_result.desktop_size,
            input_database: RefCell::new(ironrdp::input::Database::new()),
            writer_tx,
            input_events_tx,

            render_canvas,
            set_cursor_style_callback,
            set_cursor_style_callback_context,

            input_events_rx: RefCell::new(Some(input_events_rx)),
            rdp_reader: RefCell::new(Some(rdp_reader)),
            connection_result: RefCell::new(Some(connection_result)),
            clipboard: RefCell::new(Some(clipboard)),
        })
    }
}

pub(crate) type FastPathInputEvents = smallvec::SmallVec<[FastPathInputEvent; 2]>;

#[derive(Debug)]
pub(crate) enum RdpInputEvent {
    Cliprdr(ClipboardMessage),
    ClipboardBackend(WasmClipboardBackendMessage),
    FastPath(FastPathInputEvents),
    TerminateSession,
}

enum CursorStyle {
    Default,
    Hidden,
    Url {
        data: String,
        hotspot_x: u16,
        hotspot_y: u16,
    },
}

#[wasm_bindgen]
pub struct SessionTerminationInfo {
    reason: GracefulDisconnectReason,
}

#[wasm_bindgen]
impl SessionTerminationInfo {
    pub fn reason(&self) -> String {
        self.reason.to_string()
    }
}

#[wasm_bindgen]
pub struct Session {
    desktop_size: connector::DesktopSize,
    input_database: RefCell<ironrdp::input::Database>,
    writer_tx: mpsc::UnboundedSender<Vec<u8>>,
    input_events_tx: mpsc::UnboundedSender<RdpInputEvent>,

    render_canvas: HtmlCanvasElement,
    set_cursor_style_callback: js_sys::Function,
    set_cursor_style_callback_context: JsValue,

    // Consumed when `run` is called
    input_events_rx: RefCell<Option<mpsc::UnboundedReceiver<RdpInputEvent>>>,
    connection_result: RefCell<Option<connector::ConnectionResult>>,
    rdp_reader: RefCell<Option<ReadHalf<WebSocket>>>,
    clipboard: RefCell<Option<Option<WasmClipboard>>>,
}

#[wasm_bindgen]
impl Session {
    // #[allow(unused_assignments)] is required here in order to silence a false
    // positive about an unused assignment below, which is actually used. Search
    // for "unused_assignments" in a comment in this function to find the specific
    // assignment that is being falsely reported as unused.
    #[allow(unused_assignments)]
    pub async fn run(&self) -> Result<SessionTerminationInfo, IronRdpError> {
        let rdp_reader = self
            .rdp_reader
            .borrow_mut()
            .take()
            .context("RDP session can be started only once")?;

        let mut input_events = self
            .input_events_rx
            .borrow_mut()
            .take()
            .context("RDP session can be started only once")?;

        let connection_result = self
            .connection_result
            .borrow_mut()
            .take()
            .expect("run called only once");

        let mut clipboard = self.clipboard.borrow_mut().take().expect("run called only once");

        let mut framed = ironrdp_futures::LocalFuturesFramed::new(rdp_reader);

        debug!("Initialize canvas");

        let mut gui = Canvas::new(
            self.render_canvas.clone(),
            u32::from(connection_result.desktop_size.width),
            u32::from(connection_result.desktop_size.height),
        )
        .context("canvas initialization")?;

        debug!("Canvas initialized");

        info!("Start RDP session");

        let mut image = DecodedImage::new(
            PixelFormat::RgbA32,
            connection_result.desktop_size.width,
            connection_result.desktop_size.height,
        );

        let mut active_stage = ActiveStage::new(connection_result);

        let disconnect_reason = 'outer: loop {
            let outputs = select! {
                frame = framed.read_pdu().fuse() => {
                    let (action, payload) = frame.context("read frame")?;
                    trace!(?action, frame_length = payload.len(), "Frame received");

                    active_stage.process(&mut image, action, &payload)?
                }
                input_events = input_events.next() => {
                    let event = input_events.context("read next input events")?;

                    match event {
                        RdpInputEvent::Cliprdr(message) => {
                            if let Some(cliprdr) = active_stage.get_svc_processor::<CliprdrClient>() {
                                if let Some(svc_messages) = match message {
                                    ClipboardMessage::SendInitiateCopy(formats) => Some(
                                        cliprdr.initiate_copy(&formats)
                                            .context("CLIPRDR initiate copy")?
                                    ),
                                    ClipboardMessage::SendFormatData(response) => Some(
                                        cliprdr.submit_format_data(response)
                                            .context("CLIPRDR submit format data")?
                                    ),
                                    ClipboardMessage::SendInitiatePaste(format) => Some(
                                        cliprdr.initiate_paste(format)
                                            .context("CLIPRDR initiate paste")?
                                    ),
                                    ClipboardMessage::Error(e) => {
                                        error!("Clipboard backend error: {}", e);
                                        None
                                    }
                                } {
                                    let frame = active_stage.process_svc_processor_messages(svc_messages)?;
                                    // Send the messages to the server
                                    vec![ActiveStageOutput::ResponseFrame(frame)]
                                } else {
                                    // No messages to send to the server
                                    Vec::new()
                                }
                            } else  {
                                warn!("Clipboard event received, but Cliprdr is not available");
                                Vec::new()
                            }
                        }
                        RdpInputEvent::ClipboardBackend(event) => {
                            if let Some(clipboard) = &mut clipboard {
                                clipboard.process_event(event)?;
                            }
                            // No RDP output frames for backend event processing
                            Vec::new()
                        }
                        RdpInputEvent::FastPath(events) => {
                            active_stage.process_fastpath_input(&mut image, &events)
                                .context("fast path input events processing")?
                        }
                        RdpInputEvent::TerminateSession => {
                            active_stage.graceful_shutdown()
                                .context("graceful shutdown")?
                        }
                    }
                }
            };

            for out in outputs {
                match out {
                    ActiveStageOutput::ResponseFrame(frame) => {
                        self.writer_tx
                            .unbounded_send(frame)
                            .context("Send frame to writer task")?;
                    }
                    ActiveStageOutput::GraphicsUpdate(region) => {
                        // PERF: some copies and conversion could be optimized
                        let (region, buffer) = extract_partial_image(&image, region);
                        gui.draw(&buffer, region).context("draw updated region")?;
                    }
                    ActiveStageOutput::PointerDefault => {
                        self.set_cursor_style(CursorStyle::Default)?;
                    }
                    ActiveStageOutput::PointerHidden => {
                        self.set_cursor_style(CursorStyle::Hidden)?;
                    }
                    ActiveStageOutput::PointerPosition { .. } => {
                        // Not applicable for web.
                    }
                    ActiveStageOutput::PointerBitmap(pointer) => {
                        // Maximum allowed cursor size for browsers is 32x32, because bigger sizes
                        // will cause the following issues:
                        // - cursors bigger than 128x128 are not supported in browsers.
                        // - cursors bigger than 32x32 will default to the system cursor if their
                        //   sprite does not fit in the browser's viewport, introducing an abrupt
                        //   cursor style change when the cursor is moved to the edge of the
                        //   browser window.
                        //
                        // Therefore, we need to scale the cursor sprite down to 32x32 if it is
                        // bigger than that.
                        const MAX_CURSOR_SIZE: u16 = 32;
                        // INVARIANT: 0 < scale <= 1.0
                        // INVARIANT: pointer.width * scale <= MAX_CURSOR_SIZE
                        // INVARIANT: pointer.height * scale <= MAX_CURSOR_SIZE
                        let scale = if pointer.width >= pointer.height && pointer.width > MAX_CURSOR_SIZE {
                            Some(f64::from(MAX_CURSOR_SIZE) / f64::from(pointer.width))
                        } else if pointer.height > MAX_CURSOR_SIZE {
                            Some(f64::from(MAX_CURSOR_SIZE) / f64::from(pointer.height))
                        } else {
                            None
                        };

                        let (png_width, png_height, hotspot_x, hotspot_y, rgba_buffer) = if let Some(scale) = scale {
                            // Per invariants: Following conversions will never saturate.
                            let scaled_width = f64_to_u16_saturating_cast(f64::from(pointer.width) * scale);
                            let scaled_height = f64_to_u16_saturating_cast(f64::from(pointer.height) * scale);
                            let hotspot_x = f64_to_u16_saturating_cast(f64::from(pointer.hotspot_x) * scale);
                            let hotspot_y = f64_to_u16_saturating_cast(f64::from(pointer.hotspot_y) * scale);

                            // Per invariants: scaled_width * scaled_height * 4 <= 32 * 32 * 4 < usize::MAX
                            #[allow(clippy::arithmetic_side_effects)]
                            let resized_rgba_buffer_size = usize::from(scaled_width * scaled_height * 4);

                            let mut rgba_resized = vec![0u8; resized_rgba_buffer_size];
                            let mut resizer = resize::new(
                                usize::from(pointer.width),
                                usize::from(pointer.height),
                                usize::from(scaled_width),
                                usize::from(scaled_height),
                                resize::Pixel::RGBA8P,
                                resize::Type::Lanczos3,
                            )
                            .context("failed to initialize cursor resizer")?;

                            resizer
                                .resize(pointer.bitmap_data.as_pixels(), rgba_resized.as_pixels_mut())
                                .context("failed to resize cursor")?;

                            (
                                scaled_width,
                                scaled_height,
                                hotspot_x,
                                hotspot_y,
                                Cow::Owned(rgba_resized),
                            )
                        } else {
                            (
                                pointer.width,
                                pointer.height,
                                pointer.hotspot_x,
                                pointer.hotspot_y,
                                Cow::Borrowed(pointer.bitmap_data.as_slice()),
                            )
                        };

                        // Encode PNG.
                        let mut png_buffer = Vec::new();
                        {
                            let mut encoder =
                                png::Encoder::new(&mut png_buffer, u32::from(png_width), u32::from(png_height));

                            encoder.set_color(png::ColorType::Rgba);
                            encoder.set_depth(png::BitDepth::Eight);
                            encoder.set_compression(png::Compression::Fast);
                            let mut writer = encoder.write_header().context("PNG encoder header write failed")?;
                            writer
                                .write_image_data(rgba_buffer.as_ref())
                                .context("failed to encode pointer PNG")?;
                        }

                        // Encode PNG into Base64 data URL.
                        let mut style = "data:image/png;base64,".to_owned();
                        base64::engine::general_purpose::STANDARD.encode_string(png_buffer, &mut style);

                        self.set_cursor_style(CursorStyle::Url {
                            data: style,
                            hotspot_x,
                            hotspot_y,
                        })?;
                    }
<<<<<<< HEAD
                    ActiveStageOutput::DeactivateAll(mut box_connection_activation) => {
                        // Execute the Deactivation-Reactivation Sequence:
                        // https://learn.microsoft.com/en-us/openspecs/windows_protocols/ms-rdpbcgr/dfc234ce-481a-4674-9a5d-2a7bafb14432
                        debug!("Received Server Deactivate All PDU, executing Deactivation-Reactivation Sequence");
                        let mut buf = WriteBuf::new();
                        'activation_seq: loop {
                            let written =
                                single_connect_step_read(&mut framed, &mut *box_connection_activation, &mut buf)
                                    .await?;

                            if written.size().is_some() {
                                self.writer_tx
                                    .unbounded_send(buf.filled().to_vec())
                                    .context("Send frame to writer task")?;
                            }

                            if let ConnectionActivationState::Finalized {
                                io_channel_id,
                                user_channel_id,
                                desktop_size,
                                graphics_config: _,
                                no_server_pointer,
                                pointer_software_rendering,
                            } = box_connection_activation.state
                            {
                                debug!("Deactivation-Reactivation Sequence completed");
                                // Reset the image we decode fastpath frames into with
                                // potentially updated session size.
                                //
                                // Note: the compiler apparently loses track of the control flow here,
                                // hence the need for #[allow(unused_assignments)] at the top of this
                                // function.
                                image = DecodedImage::new(PixelFormat::RgbA32, desktop_size.width, desktop_size.height);
                                // Create a new [`FastPathProcessor`] with potentially updated
                                // io/user channel ids.
                                active_stage.set_fastpath_processor(
                                    fast_path::ProcessorBuilder {
                                        io_channel_id,
                                        user_channel_id,
                                        no_server_pointer,
                                        pointer_software_rendering,
                                    }
                                    .build(),
                                );
                                break 'activation_seq;
                            }
                        }
                    }
=======
                    ActiveStageOutput::DeactivateAll(_) => todo!("DeactivateAll"),
>>>>>>> 1e53669b
                    ActiveStageOutput::Terminate(reason) => break 'outer reason,
                }
            }
        };

        info!(%disconnect_reason, "RPD session terminated");

        Ok(SessionTerminationInfo {
            reason: disconnect_reason,
        })
    }

    pub fn desktop_size(&self) -> DesktopSize {
        DesktopSize {
            width: self.desktop_size.width,
            height: self.desktop_size.height,
        }
    }

    pub fn apply_inputs(&self, transaction: InputTransaction) -> Result<(), IronRdpError> {
        let inputs = self.input_database.borrow_mut().apply(transaction);
        self.h_send_inputs(inputs)
    }

    pub fn release_all_inputs(&self) -> Result<(), IronRdpError> {
        let inputs = self.input_database.borrow_mut().release_all();
        self.h_send_inputs(inputs)
    }

    fn h_send_inputs(&self, inputs: smallvec::SmallVec<[FastPathInputEvent; 2]>) -> Result<(), IronRdpError> {
        if !inputs.is_empty() {
            trace!("Inputs: {inputs:?}");

            self.input_events_tx
                .unbounded_send(RdpInputEvent::FastPath(inputs))
                .context("Send input events to writer task")?;
        }

        Ok(())
    }

    pub fn synchronize_lock_keys(
        &self,
        scroll_lock: bool,
        num_lock: bool,
        caps_lock: bool,
        kana_lock: bool,
    ) -> Result<(), IronRdpError> {
        use ironrdp::pdu::input::fast_path::FastPathInput;

        let event = ironrdp::input::synchronize_event(scroll_lock, num_lock, caps_lock, kana_lock);
        let fastpath_input = FastPathInput(vec![event]);

        let frame = ironrdp::pdu::encode_vec(&fastpath_input).context("FastPathInput encoding")?;

        self.writer_tx
            .unbounded_send(frame)
            .context("Send frame to writer task")?;

        Ok(())
    }

    pub fn shutdown(&self) -> Result<(), IronRdpError> {
        self.input_events_tx
            .unbounded_send(RdpInputEvent::TerminateSession)
            .context("failed to send terminate session event to writer task")?;

        Ok(())
    }

    pub async fn on_clipboard_paste(&self, content: ClipboardTransaction) -> Result<(), IronRdpError> {
        self.input_events_tx
            .unbounded_send(RdpInputEvent::ClipboardBackend(
                WasmClipboardBackendMessage::LocalClipboardChanged(content),
            ))
            .context("Send clipboard backend event")?;

        Ok(())
    }

    fn set_cursor_style(&self, style: CursorStyle) -> Result<(), IronRdpError> {
        let (kind, data, hotspot_x, hotspot_y) = match style {
            CursorStyle::Default => ("default", None, None, None),
            CursorStyle::Hidden => ("hidden", None, None, None),
            CursorStyle::Url {
                data,
                hotspot_x,
                hotspot_y,
            } => ("url", Some(data), Some(hotspot_x), Some(hotspot_y)),
        };

        let args = js_sys::Array::from_iter([
            JsValue::from_str(kind),
            JsValue::from(data),
            JsValue::from_f64(hotspot_x.unwrap_or_default().into()),
            JsValue::from_f64(hotspot_y.unwrap_or_default().into()),
        ]);

        let _ret = self
            .set_cursor_style_callback
            .apply(&self.set_cursor_style_callback_context, &args)
            .map_err(|e| anyhow::Error::msg(format!("set cursor style callback failed: {e:?}")))?;

        Ok(())
    }

    #[allow(clippy::unused_self)]
    pub fn supports_unicode_keyboard_shortcuts(&self) -> bool {
        // RDP does not support Unicode keyboard shortcuts (When key combinations are executed, only
        // plain scancode events are allowed to function correctly).
        false
    }
}

fn build_config(
    username: String,
    password: String,
    domain: Option<String>,
    client_name: String,
    desktop_size: DesktopSize,
) -> connector::Config {
    connector::Config {
        credentials: Credentials::UsernamePassword { username, password },
        domain,
        // TODO(#327): expose these options from the WASM module.
        enable_tls: true,
        enable_credssp: true,
        keyboard_type: ironrdp::pdu::gcc::KeyboardType::IbmEnhanced,
        keyboard_subtype: 0,
        keyboard_functional_keys_count: 12,
        ime_file_name: String::new(),
        dig_product_id: String::new(),
        desktop_size: connector::DesktopSize {
            width: desktop_size.width,
            height: desktop_size.height,
        },
        graphics: None,
        bitmap: Some(connector::BitmapConfig {
            color_depth: 16,
            lossy_compression: true,
        }),
        #[allow(clippy::arithmetic_side_effects)] // fine unless we end up with an insanely big version
        client_build: semver::Version::parse(env!("CARGO_PKG_VERSION"))
            .map(|version| version.major * 100 + version.minor * 10 + version.patch)
            .unwrap_or(0)
            .pipe(u32::try_from)
            .unwrap(),
        client_name,
        // NOTE: hardcode this value like in freerdp
        // https://github.com/FreeRDP/FreeRDP/blob/4e24b966c86fdf494a782f0dfcfc43a057a2ea60/libfreerdp/core/settings.c#LL49C34-L49C70
        client_dir: "C:\\Windows\\System32\\mstscax.dll".to_owned(),
        platform: ironrdp::pdu::rdp::capability_sets::MajorPlatformType::UNSPECIFIED,
        no_server_pointer: false,
        autologon: false,
        pointer_software_rendering: false,
    }
}

async fn writer_task(rx: mpsc::UnboundedReceiver<Vec<u8>>, rdp_writer: WriteHalf<WebSocket>) {
    debug!("writer task started");

    async fn inner(
        mut rx: mpsc::UnboundedReceiver<Vec<u8>>,
        mut rdp_writer: WriteHalf<WebSocket>,
    ) -> anyhow::Result<()> {
        while let Some(frame) = rx.next().await {
            rdp_writer.write_all(&frame).await.context("Couldn’t write frame")?;
            rdp_writer.flush().await.context("Couldn’t flush")?;
        }

        Ok(())
    }

    match inner(rx, rdp_writer).await {
        Ok(()) => debug!("writer task ended gracefully"),
        Err(e) => error!("writer task ended unexpectedly: {e:#}"),
    }
}

async fn connect(
    ws: WebSocket,
    config: connector::Config,
    proxy_auth_token: String,
    destination: String,
    pcb: Option<String>,
    kdc_proxy_url: Option<String>,
    clipboard_backend: Option<WasmClipboardBackend>,
) -> Result<(connector::ConnectionResult, WebSocket), IronRdpError> {
    let mut framed = ironrdp_futures::LocalFuturesFramed::new(ws);

    let mut connector = connector::ClientConnector::new(config);

    if let Some(clipboard_backend) = clipboard_backend {
        connector.attach_static_channel(CliprdrClient::new(Box::new(clipboard_backend)));
    }

    let (upgraded, server_public_key) =
        connect_rdcleanpath(&mut framed, &mut connector, destination.clone(), proxy_auth_token, pcb).await?;

    let connection_result = ironrdp_futures::connect_finalize(
        upgraded,
        &mut framed,
        connector,
        (&destination).into(),
        server_public_key,
        Some(&mut WasmNetworkClient),
        url::Url::parse(kdc_proxy_url.unwrap_or_default().as_str()) // if kdc_proxy_url does not exit, give url parser a empty string, it will fail anyway and map to a None
            .ok()
            .map(|url| KerberosConfig {
                kdc_proxy_url: Some(url),
                // HACK: It’s supposed to be the computer name of the client, but since it’s not easy to retrieve this information in the browser,
                // we set the destination hostname instead because it happens to work.
                hostname: Some(destination),
            }),
    )
    .await?;

    let ws = framed.into_inner_no_leftover();

    Ok((connection_result, ws))
}

async fn connect_rdcleanpath<S>(
    framed: &mut ironrdp_futures::Framed<S>,
    connector: &mut ClientConnector,
    destination: String,
    proxy_auth_token: String,
    pcb: Option<String>,
) -> Result<(ironrdp_futures::Upgraded, Vec<u8>), IronRdpError>
where
    S: ironrdp_futures::FramedRead + ironrdp_futures::FramedWrite,
{
    use ironrdp::connector::Sequence as _;
    use x509_cert::der::Decode as _;

    #[derive(Clone, Copy, Debug)]
    struct RDCleanPathHint;

    const RDCLEANPATH_HINT: RDCleanPathHint = RDCleanPathHint;

    impl ironrdp::pdu::PduHint for RDCleanPathHint {
        fn find_size(&self, bytes: &[u8]) -> ironrdp::pdu::PduResult<Option<usize>> {
            match ironrdp_rdcleanpath::RDCleanPathPdu::detect(bytes) {
                ironrdp_rdcleanpath::DetectionResult::Detected { total_length, .. } => Ok(Some(total_length)),
                ironrdp_rdcleanpath::DetectionResult::NotEnoughBytes => Ok(None),
                ironrdp_rdcleanpath::DetectionResult::Failed => Err(ironrdp::pdu::other_err!(
                    "RDCleanPathHint",
                    "detection failed (invalid PDU)"
                )),
            }
        }
    }

    let mut buf = WriteBuf::new();

    info!("Begin connection procedure");

    {
        // RDCleanPath request

        let ironrdp::connector::ClientConnectorState::ConnectionInitiationSendRequest = connector.state else {
            return Err(anyhow::Error::msg("invalid connector state (send request)").into());
        };

        debug_assert!(connector.next_pdu_hint().is_none());

        let written = connector.step_no_input(&mut buf)?;
        let x224_pdu_len = written.size().expect("written size");
        debug_assert_eq!(x224_pdu_len, buf.filled_len());
        let x224_pdu = buf.filled().to_vec();

        let rdcleanpath_req =
            ironrdp_rdcleanpath::RDCleanPathPdu::new_request(x224_pdu, destination, proxy_auth_token, pcb)
                .context("new RDCleanPath request")?;
        debug!(message = ?rdcleanpath_req, "Send RDCleanPath request");
        let rdcleanpath_req = rdcleanpath_req.to_der().context("RDCleanPath request encode")?;

        framed
            .write_all(&rdcleanpath_req)
            .await
            .context("couldn’t write RDCleanPath request")?;
    }

    {
        // RDCleanPath response

        let rdcleanpath_res = framed
            .read_by_hint(&RDCLEANPATH_HINT)
            .await
            .context("read RDCleanPath request")?;

        let rdcleanpath_res =
            ironrdp_rdcleanpath::RDCleanPathPdu::from_der(&rdcleanpath_res).context("RDCleanPath response decode")?;

        debug!(message = ?rdcleanpath_res, "Received RDCleanPath PDU");

        let (x224_connection_response, server_cert_chain, server_addr) =
            match rdcleanpath_res.into_enum().context("invalid RDCleanPath PDU")? {
                ironrdp_rdcleanpath::RDCleanPath::Request { .. } => {
                    return Err(anyhow::Error::msg("received an unexpected RDCleanPath type (request)").into());
                }
                ironrdp_rdcleanpath::RDCleanPath::Response {
                    x224_connection_response,
                    server_cert_chain,
                    server_addr,
                } => (x224_connection_response, server_cert_chain, server_addr),
                ironrdp_rdcleanpath::RDCleanPath::Err(error) => {
                    return Err(
                        IronRdpError::from(anyhow::anyhow!("received an RDCleanPath error: {error}"))
                            .with_kind(IronRdpErrorKind::RDCleanPath),
                    );
                }
            };

        let server_addr = server_addr
            .parse()
            .context("failed to parse server address sent by proxy")?;

        connector.attach_server_addr(server_addr);

        let ironrdp::connector::ClientConnectorState::ConnectionInitiationWaitConfirm { .. } = connector.state else {
            return Err(anyhow::Error::msg("invalid connector state (wait confirm)").into());
        };

        debug_assert!(connector.next_pdu_hint().is_some());

        buf.clear();
        let written = connector.step(x224_connection_response.as_bytes(), &mut buf)?;

        debug_assert!(written.is_nothing());

        let server_cert = server_cert_chain
            .into_iter()
            .next()
            .context("server cert chain missing from rdcleanpath response")?;

        let cert = x509_cert::Certificate::from_der(server_cert.as_bytes())
            .context("failed to decode x509 certificate sent by proxy")?;

        let server_public_key = cert
            .tbs_certificate
            .subject_public_key_info
            .subject_public_key
            .as_bytes()
            .context("subject public key BIT STRING is not aligned")?
            .to_owned();

        let should_upgrade = ironrdp_futures::skip_connect_begin(connector);

        // At this point, proxy established the TLS session

        let upgraded = ironrdp_futures::mark_as_upgraded(should_upgrade, connector);

        Ok((upgraded, server_public_key))
    }
}

#[allow(clippy::cast_sign_loss)]
#[allow(clippy::cast_possible_truncation)]
fn f64_to_u16_saturating_cast(value: f64) -> u16 {
    value as u16
}<|MERGE_RESOLUTION|>--- conflicted
+++ resolved
@@ -610,7 +610,6 @@
                             hotspot_y,
                         })?;
                     }
-<<<<<<< HEAD
                     ActiveStageOutput::DeactivateAll(mut box_connection_activation) => {
                         // Execute the Deactivation-Reactivation Sequence:
                         // https://learn.microsoft.com/en-us/openspecs/windows_protocols/ms-rdpbcgr/dfc234ce-481a-4674-9a5d-2a7bafb14432
@@ -659,9 +658,6 @@
                             }
                         }
                     }
-=======
-                    ActiveStageOutput::DeactivateAll(_) => todo!("DeactivateAll"),
->>>>>>> 1e53669b
                     ActiveStageOutput::Terminate(reason) => break 'outer reason,
                 }
             }
